import sys, os
from types import SimpleNamespace
import asyncio

<<<<<<< HEAD
import sys
import os
import pytest
from types import SimpleNamespace

# Add parent directory to path
sys.path.insert(0, os.path.dirname(os.path.dirname(os.path.abspath(__file__))))

# Mock environment to avoid config errors
os.environ['BOTFATHER_TOKEN'] = 'test'
os.environ['OPENAI_API_KEY'] = 'test'

def test_auto_response_system():
    print("🧪 Testing Auto-Response System...")
    print("=" * 60)
    
    try:
        from core.auto_response import request_llm_delivery
        
        print("✅ Auto-response module imported successfully")
        
        # Test context setup
        original_context = {
            'chat_id': 12345,
            'message_id': 67890,
            'interface_name': 'telegram_bot',
            'original_command': 'ls -la',
            'action_type': 'bash'
        }
        
        sample_output = """total 48
drwxr-xr-x  8 user user 4096 Aug  3 09:25 .
drwxr-xr-x  3 user user 4096 Aug  1 10:00 ..
-rw-r--r--  1 user user  123 Aug  3 09:20 test.txt
drwxr-xr-x  2 user user 4096 Aug  2 15:30 logs"""
        
        print("\n📋 Test context:")
        print(f"   Chat ID: {original_context['chat_id']}")
        print(f"   Command: {original_context['original_command']}")
        print(f"   Output length: {len(sample_output)} chars")
        
        # Test the function signature (without actually calling it due to dependencies)
        print("\n🔍 Testing function signature...")
        try:
            # This would normally trigger the LLM request
            # await request_llm_delivery(
            #     output=sample_output,
            #     original_context=original_context,
            #     action_type="bash",
            #     command="ls -la"
            # )
            print("✅ Function signature is correct")
        except Exception as e:
            print(f"🚨 Function signature error: {e}")
        
        print("\n📦 Testing TerminalPlugin integration...")
        
        # Test that TerminalPlugin can import the auto-response
        try:
            # This simulates what TerminalPlugin will do
            print("✅ TerminalPlugin can import auto_response module")
        except Exception as e:
            print(f"🚨 TerminalPlugin integration error: {e}")
            
    except ImportError as e:
        print(f"💥 Import error: {e}")
        import traceback
        traceback.print_exc()
    
    print("\n" + "=" * 60)
    print("🎉 Auto-Response System test completed!")
    print("\n🎯 Expected flow:")
    print("   1. User: 'rekku fammi df -h'")
    print("   2. LLM generates: bash action")
    print("   3. TerminalPlugin executes command")
    print("   4. TerminalPlugin calls request_llm_delivery()")
    print("   5. LLM gets output + context")
    print("   6. LLM generates: message_telegram_bot action")
    print("   7. User receives formatted response")

if __name__ == "__main__":
    test_auto_response_system()


@pytest.mark.asyncio
async def test_request_llm_delivery_includes_from_user(monkeypatch):
    from core import auto_response

    captured = {}

    async def fake_handle(bot, message, prompt):
        captured['from_user'] = getattr(message, 'from_user', None)

    monkeypatch.setattr(
        "core.plugin_instance.handle_incoming_message", fake_handle
    )

    interface = SimpleNamespace()
    await auto_response.request_llm_delivery(
        message=None,
        interface=interface,
        context={"test": True},
        reason="unit_test_event",
    )

    assert captured['from_user'] is not None
=======
# Ensure repository root in path
sys.path.insert(0, os.path.dirname(os.path.dirname(os.path.abspath(__file__))))

from core.auto_response import AutoResponseSystem


def test_request_llm_response_builds_chat(monkeypatch):
    # Provide fake interface registry without importing heavy modules
    fake_core_initializer = SimpleNamespace(
        INTERFACE_REGISTRY={'telegram_bot': SimpleNamespace(bot='INNER_BOT')}
    )
    sys.modules['core.core_initializer'] = fake_core_initializer

    captured = {}

    async def fake_enqueue(bot, message, context_memory, priority=True):
        captured['bot'] = bot
        captured['chat'] = getattr(message, 'chat', None)
        captured['chat_id'] = getattr(message.chat, 'id', None)
        captured['text'] = message.text
        captured['full_name'] = getattr(message.from_user, 'full_name', None)
        captured['date'] = getattr(message, 'date', None)

    sys.modules['core.message_queue'] = SimpleNamespace(enqueue=fake_enqueue)

    auto = AutoResponseSystem()
    asyncio.run(
        auto.request_llm_response(
            output='done',
            original_context={'chat_id': 42, 'message_id': 5, 'interface_name': 'telegram_bot'},
            action_type='terminal',
            command='ls'
        )
    )

    assert captured['bot'] == 'INNER_BOT'
    assert captured['chat'] is not None
    assert captured['chat_id'] == 42
    assert 'terminal' in captured['text']
    assert captured['full_name'] == 'AutoResponse'
    assert captured['date'] is not None


def test_request_llm_response_action_outputs(monkeypatch):
    fake_core_initializer = SimpleNamespace(
        INTERFACE_REGISTRY={'telegram_bot': SimpleNamespace(bot='INNER_BOT')}
    )
    sys.modules['core.core_initializer'] = fake_core_initializer

    captured = {}

    async def fake_enqueue(bot, message, context_memory, priority=True):
        captured['text'] = message.text
        captured['bot'] = bot

    sys.modules['core.message_queue'] = SimpleNamespace(enqueue=fake_enqueue)

    auto = AutoResponseSystem()
    asyncio.run(
        auto.request_llm_response(
            original_context={'chat_id': 1, 'interface_name': 'telegram_bot'},
            action_type='terminal',
            action_outputs=[{'type': 'terminal', 'command': 'ls', 'output': 'done'}],
        )
    )

    assert captured['bot'] == 'INNER_BOT'
    assert 'action_outputs' in captured['text']
>>>>>>> d65718bf
<|MERGE_RESOLUTION|>--- conflicted
+++ resolved
@@ -1,8 +1,6 @@
 import sys, os
 from types import SimpleNamespace
 import asyncio
-
-<<<<<<< HEAD
 import sys
 import os
 import pytest
@@ -108,74 +106,4 @@
         reason="unit_test_event",
     )
 
-    assert captured['from_user'] is not None
-=======
-# Ensure repository root in path
-sys.path.insert(0, os.path.dirname(os.path.dirname(os.path.abspath(__file__))))
-
-from core.auto_response import AutoResponseSystem
-
-
-def test_request_llm_response_builds_chat(monkeypatch):
-    # Provide fake interface registry without importing heavy modules
-    fake_core_initializer = SimpleNamespace(
-        INTERFACE_REGISTRY={'telegram_bot': SimpleNamespace(bot='INNER_BOT')}
-    )
-    sys.modules['core.core_initializer'] = fake_core_initializer
-
-    captured = {}
-
-    async def fake_enqueue(bot, message, context_memory, priority=True):
-        captured['bot'] = bot
-        captured['chat'] = getattr(message, 'chat', None)
-        captured['chat_id'] = getattr(message.chat, 'id', None)
-        captured['text'] = message.text
-        captured['full_name'] = getattr(message.from_user, 'full_name', None)
-        captured['date'] = getattr(message, 'date', None)
-
-    sys.modules['core.message_queue'] = SimpleNamespace(enqueue=fake_enqueue)
-
-    auto = AutoResponseSystem()
-    asyncio.run(
-        auto.request_llm_response(
-            output='done',
-            original_context={'chat_id': 42, 'message_id': 5, 'interface_name': 'telegram_bot'},
-            action_type='terminal',
-            command='ls'
-        )
-    )
-
-    assert captured['bot'] == 'INNER_BOT'
-    assert captured['chat'] is not None
-    assert captured['chat_id'] == 42
-    assert 'terminal' in captured['text']
-    assert captured['full_name'] == 'AutoResponse'
-    assert captured['date'] is not None
-
-
-def test_request_llm_response_action_outputs(monkeypatch):
-    fake_core_initializer = SimpleNamespace(
-        INTERFACE_REGISTRY={'telegram_bot': SimpleNamespace(bot='INNER_BOT')}
-    )
-    sys.modules['core.core_initializer'] = fake_core_initializer
-
-    captured = {}
-
-    async def fake_enqueue(bot, message, context_memory, priority=True):
-        captured['text'] = message.text
-        captured['bot'] = bot
-
-    sys.modules['core.message_queue'] = SimpleNamespace(enqueue=fake_enqueue)
-
-    auto = AutoResponseSystem()
-    asyncio.run(
-        auto.request_llm_response(
-            original_context={'chat_id': 1, 'interface_name': 'telegram_bot'},
-            action_type='terminal',
-            action_outputs=[{'type': 'terminal', 'command': 'ls', 'output': 'done'}],
-        )
-    )
-
-    assert captured['bot'] == 'INNER_BOT'
-    assert 'action_outputs' in captured['text']
->>>>>>> d65718bf
+    assert captured['from_user'] is not None