--- conflicted
+++ resolved
@@ -8,11 +8,8 @@
 PROMPT_LOCATION="Kyoto, Japan"  # Default location for prompts and plugins
 LOGGING_LEVEL=error             # Log level: debug, info, warn, error
 IMAGE_VERSION=latest            # Version of the Docker image, update as needed
-<<<<<<< HEAD
-=======
 CORRECTOR_RETRIES=2             # Number of times the corrector retries invalid JSON
 AWAIT_RESPONSE_TIMEOUT=240      # Seconds to wait for ChatGPT response before timing out
->>>>>>> bba66015
 X_USERNAME=                     # Account name for the X interface
 API_ID=                         # Telegram API ID for userbot
 API_HASH=                       # Telegram API hash for userbot
