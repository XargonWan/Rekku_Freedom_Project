--- conflicted
+++ resolved
@@ -605,13 +605,8 @@
         log_warning(f"[selenium][retry] Empty response attempt {attempt}")
         time.sleep(2)
 
-<<<<<<< HEAD
-    os.makedirs("logs/screenshots", exist_ok=True)
-    fname = f"logs/screenshots/chat_{chat_id or 'unknown'}_no_response.png"
-=======
     os.makedirs("/config/logs/screenshots", exist_ok=True)
     fname = f"/config/logs/screenshots/chat_{chat_id or 'unknown'}_no_response.png"
->>>>>>> bba66015
     try:
         driver.save_screenshot(fname)
         log_warning(f"[selenium] Saved screenshot to {fname}")
@@ -819,17 +814,11 @@
     except Exception as e:
         log_warning(f"[chatgpt_model] Errore selezione modello: {repr(e)}")
         try:
-<<<<<<< HEAD
-            os.makedirs("logs/screenshots", exist_ok=True)
-            driver.save_screenshot("logs/screenshots/model_switch_error.png")
-            log_warning("[chatgpt_model] Saved screenshot model_switch_error.png")
-=======
             os.makedirs("/config/logs/screenshots", exist_ok=True)
             driver.save_screenshot("/config/logs/screenshots/model_switch_error.png")
             log_warning(
                 "[chatgpt_model] Saved screenshot model_switch_error.png"
             )
->>>>>>> bba66015
         except Exception as ss:
             log_warning(f"[chatgpt_model] Screenshot failed: {ss}")
         return False
@@ -1201,7 +1190,6 @@
                     if path:
                         log_warning(f"[selenium] Chat path {path} no longer accessible (archived/deleted), creating new chat")
                         recent_chats.clear_chat_path(message.chat_id)
-<<<<<<< HEAD
                     _open_new_chat(driver)
             else:
                 chat_url = f"https://chat.openai.com/c/{chat_id}"
@@ -1217,23 +1205,6 @@
                     await chat_link_store.remove(message.chat_id, message_thread_id)
                     recent_chats.clear_chat_path(message.chat_id)
                     _open_new_chat(driver)
-=======
-                    _open_new_chat(driver)
-            else:
-                chat_url = f"https://chat.openai.com/c/{chat_id}"
-                try:
-                    driver.get(chat_url)
-                    WebDriverWait(driver, 5).until(
-                        EC.presence_of_element_located((By.ID, "prompt-textarea"))
-                    )
-                    log_debug(f"[selenium] Successfully accessed existing chat: {chat_id}")
-                except Exception as e:
-                    log_warning(f"[selenium] Existing chat {chat_id} no longer accessible: {e}")
-                    log_info(f"[selenium] Creating new chat to replace inaccessible chat {chat_id}")
-                    await chat_link_store.remove(message.chat_id, message_thread_id)
-                    recent_chats.clear_chat_path(message.chat_id)
-                    _open_new_chat(driver)
->>>>>>> bba66015
                     chat_id = None
 
             log_debug(f"[selenium][DEBUG] Chat ID from store: {chat_id}")
@@ -1295,11 +1266,7 @@
                     bot,
                     chat_id=message.chat_id,
                     text=response_text,
-<<<<<<< HEAD
-                    reply_to_message_id=message.message_id,
-=======
                     reply_to_message_id=getattr(message, "message_id", None),
->>>>>>> bba66015
                     message_thread_id=message_thread_id,
                     event_id=getattr(message, "event_id", None),
                 )
@@ -1384,12 +1351,8 @@
                 while queue_paused:
                     await asyncio.sleep(1)
                 log_debug(
-<<<<<<< HEAD
-                    f"[selenium] [WORKER] Processing chat_id={message.chat_id} message_id={message.message_id}"
-=======
                     f"[selenium] [WORKER] Processing chat_id={message.chat_id} "
                     f"message_id={getattr(message, 'message_id', 'unknown')}"
->>>>>>> bba66015
                 )
                 try:
                     lock = SeleniumChatGPTPlugin.chat_locks[message.chat_id]  # [FIX]
