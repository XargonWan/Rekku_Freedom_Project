--- conflicted
+++ resolved
@@ -59,7 +59,6 @@
                 continue
 
             conn = await get_conn()
-<<<<<<< HEAD
             try:
                 async with conn.cursor() as cur:
                     await cur.execute(
@@ -67,33 +66,19 @@
                         (date, time_, desc),
                     )
                     row = await cur.fetchone()
+                    if row:
+                        await bot.notify(message.trainer_id, "⚠️ Event already exists")
+                        return
+                    await insert_scheduled_event(
+                        date=date,
+                        time=time_,
+                        recurrence_type=repeat,
+                        description=desc,
+                        created_by="test",
+                    )
+                    saved = True
             finally:
                 conn.close()
-            if row:
-                await bot.send_message(message.chat_id, "⚠️ Event already exists")
-                return
-            await insert_scheduled_event(
-                date=date,
-                time=time_,
-                recurrence_type=repeat,
-                description=desc,
-                created_by="test",
-            )
-            saved = True
-=======
-            async with conn.cursor() as cursor:
-                await cursor.execute(
-                    "SELECT 1 FROM scheduled_events WHERE date=%s AND time=%s AND description=%s",
-                    (date, time_, desc),
-                )
-                row = await cursor.fetchone()
-                if row:
-                    await bot.send_message(message.chat_id, "⚠️ Event already exists")
-                    return
-                await insert_scheduled_event(date=date, time_=time_, repeat=repeat, description=desc, created_by="test")
-                saved = True
-            conn.close()
->>>>>>> e2482efa
 
         if saved:
             await bot.send_message(message.chat_id, "📅 Event(s) saved")
