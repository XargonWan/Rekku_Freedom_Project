# core/prompt_engine.py

from core.rekku_tagging import extract_tags, expand_tags
from core.db import get_conn
import json
from core.logging_utils import log_debug, log_info, log_warning, log_error
import aiomysql


async def build_json_prompt(message, context_memory) -> dict:
    """Build the JSON prompt expected by plugins.

    Parameters
    ----------
    message : telegram.Message
        Incoming message object from telegram bot.
    context_memory : dict[int, deque]
        Dictionary storing last messages per chat.
    """

    chat_id = message.chat_id
    text = message.text or ""

    # === 1. Context messages ===
    messages = list(context_memory.get(chat_id, []))[-10:]

    # === 2. Tags and memory lookup ===
    tags = extract_tags(text)
    expanded_tags = expand_tags(tags)
    memories = []
    if expanded_tags:
        memories = await search_memories(tags=expanded_tags, limit=5)

    # === 3. Context base ===
    context_section = {
        "messages": messages,
        "memories": memories,
    }

    # === 3b. Static injections from plugins ===
    try:
        from core.action_parser import gather_static_injections

        injections = await gather_static_injections()
        if isinstance(injections, dict):
            context_section.update(injections)
    except Exception as e:
        log_warning(f"[json_prompt] Failed to gather static injections: {e}")

    # === 4. Input payload ===
    message_thread_id = getattr(message, "message_thread_id", None)
    input_payload = {
        "text": text,
        "source": {
            "chat_id": chat_id,
            "message_id": message.message_id,
            "username": message.from_user.full_name,
            "usertag": f"@{message.from_user.username}" if message.from_user.username else "(no tag)",
            "message_thread_id": message_thread_id,
        },
        "timestamp": message.date.isoformat(),
        "privacy": "default",
        "scope": "local",
    }

    if message.reply_to_message:
        reply = message.reply_to_message
        reply_text = reply.text or getattr(reply, "caption", None)
        if not reply_text:
            reply_text = "[Non-text content]"
        input_payload["reply_message_id"] = {
            "text": reply_text,
            "timestamp": reply.date.isoformat(),
            "from": {
                "username": reply.from_user.full_name,
                "usertag": f"@{reply.from_user.username}" if reply.from_user.username else "(no tag)",
            },
        }

    input_section = {"type": "message", "payload": input_payload}

    # Debug output for both sections
    log_debug("[json_prompt] context = " + json.dumps(context_section, ensure_ascii=False))
    log_debug("[json_prompt] input = " + json.dumps(input_section, ensure_ascii=False))

    # Add JSON instructions to the prompt
    json_instructions = load_json_instructions()
    
    # Interface-specific instructions are provided via the available actions block
    # No hardcoded interface references - plugins define their own instructions

    prompt_with_instructions = {
        "context": context_section,
        "input": input_section,
        "instructions": json_instructions,
    }

    # Include unified actions metadata from the initializer
    try:
        from core.core_initializer import core_initializer
        prompt_with_instructions["actions"] = core_initializer.actions_block.get(
            "available_actions", {}
        )
    except Exception as e:
        log_warning(f"[prompt_engine] Failed to inject actions block: {e}")
        prompt_with_instructions["actions"] = {}

    return prompt_with_instructions

def load_identity_prompt() -> str:
    try:
        with open("persona/prompt.txt", "r", encoding="utf-8") as f:
            return f.read()
    except FileNotFoundError:
        log_warning("prompt.txt not found. Identity prompt not loaded.")
        return ""

async def search_memories(tags=None, scope=None, limit=5):
    if not tags:
        return []

    placeholders = ",".join(["%s"] * len(tags))

    query = f"""
        SELECT DISTINCT content
        FROM memories
        WHERE json_valid(tags)
          AND EXISTS (
              SELECT 1
              FROM json_each(memories.tags)
              WHERE json_each.value IN ({placeholders})
          )
    """

    params = tags.copy()

    if scope:
        query += " AND scope = %s"
        params.append(scope)

    query += " ORDER BY timestamp DESC LIMIT %s"
    params.append(limit)

    log_debug("Query:")
    log_debug(query)
    log_debug(f"Parameters: {params}")

    conn = await get_conn()
    try:
        async with conn.cursor() as cur:
            await cur.execute(query, params)
            rows = await cur.fetchall()
            return [row[0] for row in rows]
    except Exception as e:
        log_error(f"Query failed: {repr(e)}")
        return []
    finally:
        conn.close()

async def build_prompt(
    user_text: str,
    identity_prompt: str = "",
    extract_tags_fn=extract_tags,
    search_memories_fn=None,
    limit: int = 5,
    log_path: str = "logs/prompt_cycle.log"
) -> list:
    tags = extract_tags_fn(user_text) if extract_tags_fn else []
    expanded_tags = expand_tags(tags) if tags else []
    memories = await search_memories_fn(tags=expanded_tags, limit=limit) if search_memories_fn else []

    memory_block = "\n".join(f"- {mem}" for mem in memories) if memories else "No relevant memory found."

    messages = []

    if identity_prompt:
        messages.append({"role": "system", "content": identity_prompt})

    messages.append({
        "role": "system",
        "content": f"[MEMORIE RILEVANTI]\n{memory_block}"
    })

    messages.append({"role": "user", "content": user_text.strip()})

    # === LOGGING SU FILE ===
    try:
        os.makedirs(os.path.dirname(log_path), exist_ok=True)
        timestamp = datetime.utcnow().isoformat()
        with open(log_path, "a", encoding="utf-8") as log_file:
            log_file.write(f"\n[{timestamp}] --- REASONING CYCLE ---\n")
            log_file.write(f"> User text: {user_text.strip()}\n")
            log_file.write(f"> Extracted tags: {tags}\n")
            log_file.write(f"> Expanded tags: {expanded_tags}\n")
            log_file.write(f"> Memories found: {len(memories)}\n")
            for msg in messages:
                role = msg.get("role", "").upper()
                content = msg.get("content", "").strip()
                log_file.write(f"[{role}]\n{content}\n\n")
            log_file.write("----------- END -----------\n")
    except Exception as e:
        log_warning(f"Error logging prompt: {e}")

    return messages

def load_json_instructions() -> str:
    return """
- Check the available_actions section below for supported interfaces and their capabilities

All rules:
- Use 'input.payload.source.chat_id' as message target when applicable
- Include 'thread_id' if present in the context
<<<<<<< HEAD
=======
- Use 'reply_message_id' to reply to specific messages and maintain conversation context.
>>>>>>> bba66015
- Always return syntactically valid JSON
- Use the 'actions' array, even for single actions

The JSON is just a wrapper — speak naturally as you always do.
"""


<|MERGE_RESOLUTION|>--- conflicted
+++ resolved
@@ -210,10 +210,7 @@
 All rules:
 - Use 'input.payload.source.chat_id' as message target when applicable
 - Include 'thread_id' if present in the context
-<<<<<<< HEAD
-=======
 - Use 'reply_message_id' to reply to specific messages and maintain conversation context.
->>>>>>> bba66015
 - Always return syntactically valid JSON
 - Use the 'actions' array, even for single actions
 
