--- conflicted
+++ resolved
@@ -16,11 +16,6 @@
 DB_PASS = os.getenv("DB_PASS", "rekku")
 DB_NAME = os.getenv("DB_NAME", "rekku")
 
-<<<<<<< HEAD
-# Database configuration log for debugging
-log_info(f"[db] Configuration: HOST={DB_HOST}, PORT={DB_PORT}, USER={DB_USER}, DB_NAME={DB_NAME}")
-log_debug(f"[db] Password length: {len(DB_PASS)} characters")
-=======
 _db_logging_initialized = False
 
 def initialize_db_logging():
@@ -31,7 +26,6 @@
     log_info(f"[db] Configuration: HOST={DB_HOST}, PORT={DB_PORT}, USER={DB_USER}, DB_NAME={DB_NAME}")
     log_debug(f"[db] Password length: {len(DB_PASS)} characters")
     _db_logging_initialized = True
->>>>>>> bba66015
 
 _db_initialized = False
 _db_init_lock = asyncio.Lock()
