# core/auto_response.py
"""
System for automatic LLM-mediated responses from interface actions.
Used when interfaces need to report results back through the LLM instead of directly.
"""

import asyncio
import json
from core.logging_utils import log_debug, log_info, log_warning, log_error
from typing import Dict, Any, Optional
from datetime import datetime


class AutoResponseSystem:
    """Manages automatic responses through LLM for interface actions."""
    
    def __init__(self):
        self._pending_responses = {}
    
    async def request_llm_response(
<<<<<<< HEAD
        self,
        output: str,
        original_context: Dict[str, Any],
        action_type: str,
        command: str = None
=======
        self, 
        output: str = None,
        original_context: Dict[str, Any] | None = None,
        action_type: str | None = None,
        command: str = None,
        action_outputs: list | None = None,
>>>>>>> 28926f5d
    ):
        """
        Request LLM to process and deliver outputs back to the user.

        Args:
            output: The result from a single action (legacy path)
            original_context: Context from the original request (chat_id, etc.)
            action_type: The type of action that generated this output
            command: The original command if applicable
            action_outputs: List of outputs from multiple actions
        """
        try:
            # Import here to avoid circular imports
            from core.message_queue import enqueue
            
            # Build context for LLM
            chat_id = original_context.get('chat_id')
            message_id = original_context.get('message_id')
            interface_name = original_context.get('interface_name', 'telegram_bot')
            
            # Create a mock message object for the LLM request
            from types import SimpleNamespace
            mock_message = SimpleNamespace()
            # Basic identifiers
            mock_message.chat_id = chat_id
            mock_message.message_id = message_id or 0
            if action_outputs is not None:
                mock_message.text = json.dumps(
                    {"action_outputs": action_outputs}, ensure_ascii=False
                )
            else:
                mock_message.text = (
                    f"Auto-response for {action_type}: {command}"
                    if command
                    else f"Auto-response for {action_type}"
                )
            # Populate minimal from_user info
            mock_message.from_user = SimpleNamespace()
            mock_message.from_user.id = chat_id
            mock_message.from_user.username = "auto_response"
            mock_message.from_user.first_name = "AutoResponse"
            mock_message.from_user.full_name = "AutoResponse"

            # Message metadata expected by downstream handlers
            mock_message.date = datetime.utcnow()
            mock_message.reply_to_message = None
            mock_message.message_thread_id = original_context.get(
                "message_thread_id"
            )

            # Provide chat structure expected by message_queue.enqueue
            mock_message.chat = SimpleNamespace()
            mock_message.chat.id = chat_id
            mock_message.chat.title = None
            mock_message.chat.username = None
            mock_message.chat.first_name = "AutoResponse"
            mock_message.chat.type = "private"
            
<<<<<<< HEAD
            system_payload = {
                "system_message": {"type": "output", "message": output}
            }

            log_info(
                f"[auto_response] Requesting LLM to deliver {action_type} output to chat {chat_id}"
            )
=======
            # Create context memory with the output and instructions
            if action_outputs is not None:
                context_memory = {
                    "system_instruction": "You executed one or more actions and received outputs. Use them to craft an appropriate response to the user.",
                }
            else:
                context_memory = {
                    "system_instruction": f"You executed a {action_type} command and got output. Please format and deliver this output to the user.",
                    "command_executed": command,
                    "command_output": output,
                    "delivery_instructions": f"Send the output back to chat {chat_id} using message_{interface_name} action. Format it nicely.",
                    "suggested_response": f"Here's the output from your {action_type} command:\n\n```\n{output}\n```"
                }
            
            log_info(f"[auto_response] Requesting LLM to deliver {action_type} output to chat {chat_id}")
>>>>>>> 28926f5d
            
            # Get interface instance dynamically without hardcoding
            from core.core_initializer import INTERFACE_REGISTRY

            interface = INTERFACE_REGISTRY.get(interface_name)
            if not interface:
                log_error(
                    f"[auto_response] No interface '{interface_name}' available"
                )
                return
<<<<<<< HEAD
            
            # Enqueue the LLM request
            import json

            await enqueue(
                bot,
                mock_message,
                json.dumps(system_payload, ensure_ascii=False),
                priority=True,
            )
=======

            # Use the raw Telegram Bot instance if the interface wraps one
            bot = getattr(interface, "bot", interface)

            # Enqueue the LLM request using the bot so downstream handlers
            # receive the expected python-telegram-bot API object rather than
            # the interface wrapper (which has a different send_message signature).
            await enqueue(bot, mock_message, context_memory, priority=True)
>>>>>>> 28926f5d
            
        except Exception as e:
            log_error(f"[auto_response] Failed to request LLM response: {e}")
            import traceback
            traceback.print_exc()


# Global instance
_auto_response_system = AutoResponseSystem()


async def request_llm_delivery(
    message=None,
    interface=None,
    context=None,
    reason=None,
    output=None,
    original_context=None,
    action_type=None,
    command=None,
    action_outputs=None
):
    """
    Unified convenience function to request LLM-mediated delivery.
    
    Supports multiple calling patterns:
    1. Legacy: request_llm_delivery(output, original_context, action_type, command)
    2. New: request_llm_delivery(message, interface, context, reason)
    """
    # Handle legacy calling pattern (terminal plugin style)
    if (action_outputs is not None) and original_context is not None:
        await _auto_response_system.request_llm_response(
            original_context=original_context,
            action_type=action_type or "unknown",
            action_outputs=action_outputs,
        )
        return

    if output is not None and original_context is not None:
        await _auto_response_system.request_llm_response(
            output, original_context, action_type or "unknown", command
        )
        return
    
    # Handle new calling pattern (interface style)
    if message is not None or interface is not None:
        try:
            import core.plugin_instance as plugin_instance

            log_info(f"[auto_response] Processing {reason or 'autonomous'} request")

            # If we have a message, use it directly with plugin_instance
            import json

            if isinstance(context, dict) and context.get("input", {}).get("type") == "event":
                system_payload = {
                    "system_message": {"type": "event", "message": context}
                }
            else:
                system_payload = {
                    "system_message": {"type": "output", "message": context}
                }

            payload_json = json.dumps(system_payload, ensure_ascii=False)

            if message is not None:
                await plugin_instance.handle_incoming_message(interface, message, payload_json)
            else:
                # For interface-only requests, create synthetic message
                from types import SimpleNamespace

                mock_message = SimpleNamespace()
                mock_message.chat_id = -1  # Default chat
                mock_message.message_id = 0
                mock_message.text = f"Auto-generated message for {reason}"

                await plugin_instance.handle_incoming_message(interface, mock_message, payload_json)
                
        except Exception as e:
            log_error(f"[auto_response] Failed to process {reason}: {e}")
            import traceback
            traceback.print_exc()
        return
    
    log_warning("[auto_response] request_llm_delivery called with insufficient parameters")<|MERGE_RESOLUTION|>--- conflicted
+++ resolved
@@ -18,20 +18,11 @@
         self._pending_responses = {}
     
     async def request_llm_response(
-<<<<<<< HEAD
         self,
         output: str,
         original_context: Dict[str, Any],
         action_type: str,
         command: str = None
-=======
-        self, 
-        output: str = None,
-        original_context: Dict[str, Any] | None = None,
-        action_type: str | None = None,
-        command: str = None,
-        action_outputs: list | None = None,
->>>>>>> 28926f5d
     ):
         """
         Request LLM to process and deliver outputs back to the user.
@@ -90,7 +81,6 @@
             mock_message.chat.first_name = "AutoResponse"
             mock_message.chat.type = "private"
             
-<<<<<<< HEAD
             system_payload = {
                 "system_message": {"type": "output", "message": output}
             }
@@ -98,23 +88,6 @@
             log_info(
                 f"[auto_response] Requesting LLM to deliver {action_type} output to chat {chat_id}"
             )
-=======
-            # Create context memory with the output and instructions
-            if action_outputs is not None:
-                context_memory = {
-                    "system_instruction": "You executed one or more actions and received outputs. Use them to craft an appropriate response to the user.",
-                }
-            else:
-                context_memory = {
-                    "system_instruction": f"You executed a {action_type} command and got output. Please format and deliver this output to the user.",
-                    "command_executed": command,
-                    "command_output": output,
-                    "delivery_instructions": f"Send the output back to chat {chat_id} using message_{interface_name} action. Format it nicely.",
-                    "suggested_response": f"Here's the output from your {action_type} command:\n\n```\n{output}\n```"
-                }
-            
-            log_info(f"[auto_response] Requesting LLM to deliver {action_type} output to chat {chat_id}")
->>>>>>> 28926f5d
             
             # Get interface instance dynamically without hardcoding
             from core.core_initializer import INTERFACE_REGISTRY
@@ -125,7 +98,6 @@
                     f"[auto_response] No interface '{interface_name}' available"
                 )
                 return
-<<<<<<< HEAD
             
             # Enqueue the LLM request
             import json
@@ -136,16 +108,6 @@
                 json.dumps(system_payload, ensure_ascii=False),
                 priority=True,
             )
-=======
-
-            # Use the raw Telegram Bot instance if the interface wraps one
-            bot = getattr(interface, "bot", interface)
-
-            # Enqueue the LLM request using the bot so downstream handlers
-            # receive the expected python-telegram-bot API object rather than
-            # the interface wrapper (which has a different send_message signature).
-            await enqueue(bot, mock_message, context_memory, priority=True)
->>>>>>> 28926f5d
             
         except Exception as e:
             log_error(f"[auto_response] Failed to request LLM response: {e}")
