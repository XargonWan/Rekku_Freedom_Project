# core/auto_response.py
"""
System for automatic LLM-mediated responses from interface actions.
Used when interfaces need to report results back through the LLM instead of directly.
"""

import asyncio
import json
from core.logging_utils import log_debug, log_info, log_warning, log_error
from typing import Dict, Any, Optional
from datetime import datetime


class AutoResponseSystem:
    """Manages automatic responses through LLM for interface actions."""
    
    def __init__(self):
        self._pending_responses = {}
    
    async def request_llm_response(
        self,
        output: str,
        original_context: Dict[str, Any],
        action_type: str,
        command: str = None
    ):
        """
        Request LLM to process and deliver outputs back to the user.

        Args:
            output: The result from a single action (legacy path)
            original_context: Context from the original request (chat_id, etc.)
            action_type: The type of action that generated this output
            command: The original command if applicable
            action_outputs: List of outputs from multiple actions
        """
        try:
            # Import here to avoid circular imports
            from core.message_queue import enqueue
            
            # Build context for LLM
            chat_id = original_context.get('chat_id')
            message_id = original_context.get('message_id')
            interface_name = original_context.get('interface_name', 'telegram_bot')
            
            # Create a mock message object for the LLM request
            from types import SimpleNamespace
            mock_message = SimpleNamespace()
            # Basic identifiers
            mock_message.chat_id = chat_id
            mock_message.message_id = message_id or 0
            if action_outputs is not None:
                mock_message.text = json.dumps(
                    {"action_outputs": action_outputs}, ensure_ascii=False
                )
            else:
                mock_message.text = (
                    f"Auto-response for {action_type}: {command}"
                    if command
                    else f"Auto-response for {action_type}"
                )
            # Populate minimal from_user info
            mock_message.from_user = SimpleNamespace()
            mock_message.from_user.id = chat_id
            mock_message.from_user.username = "auto_response"
            mock_message.from_user.first_name = "AutoResponse"
            mock_message.from_user.full_name = "AutoResponse"

            # Message metadata expected by downstream handlers
            mock_message.date = datetime.utcnow()
            mock_message.reply_to_message = None
            mock_message.message_thread_id = original_context.get(
                "message_thread_id"
            )

            # Provide chat structure expected by message_queue.enqueue
            mock_message.chat = SimpleNamespace()
            mock_message.chat.id = chat_id
            mock_message.chat.title = None
            mock_message.chat.username = None
            mock_message.chat.first_name = "AutoResponse"
            mock_message.chat.type = "private"
            
            system_payload = {
                "system_message": {"type": "output", "message": output}
            }

            log_info(
                f"[auto_response] Requesting LLM to deliver {action_type} output to chat {chat_id}"
            )
            
            # Get interface instance dynamically without hardcoding
            from core.core_initializer import INTERFACE_REGISTRY

            interface = INTERFACE_REGISTRY.get(interface_name)
            if not interface:
                log_error(
                    f"[auto_response] No interface '{interface_name}' available"
                )
                return
            
            # Enqueue the LLM request
            import json

            await enqueue(
                bot,
                mock_message,
                json.dumps(system_payload, ensure_ascii=False),
                priority=True,
            )
            
        except Exception as e:
            log_error(f"[auto_response] Failed to request LLM response: {e}")
            import traceback
            traceback.print_exc()


# Global instance
_auto_response_system = AutoResponseSystem()


async def request_llm_delivery(
    message=None,
    interface=None,
    context=None,
    reason=None,
    output=None,
    original_context=None,
    action_type=None,
    command=None,
    action_outputs=None
):
    """
    Unified convenience function to request LLM-mediated delivery.
    
    Supports multiple calling patterns:
    1. Legacy: request_llm_delivery(output, original_context, action_type, command)
    2. New: request_llm_delivery(message, interface, context, reason)
    """
    # Handle legacy calling pattern (terminal plugin style)
    if (action_outputs is not None) and original_context is not None:
        await _auto_response_system.request_llm_response(
            original_context=original_context,
            action_type=action_type or "unknown",
            action_outputs=action_outputs,
        )
        return

    if output is not None and original_context is not None:
        await _auto_response_system.request_llm_response(
            output, original_context, action_type or "unknown", command
        )
        return
    
    # Handle new calling pattern (interface style)
    if message is not None or interface is not None:
        try:
            import core.plugin_instance as plugin_instance

            log_info(f"[auto_response] Processing {reason or 'autonomous'} request")

            # If we have a message, use it directly with plugin_instance
            import json

            if isinstance(context, dict) and context.get("input", {}).get("type") == "event":
                system_payload = {
                    "system_message": {"type": "event", "message": context}
                }
            else:
                system_payload = {
                    "system_message": {"type": "output", "message": context}
                }

            payload_json = json.dumps(system_payload, ensure_ascii=False)

            if message is not None:
                await plugin_instance.handle_incoming_message(interface, message, payload_json)
            else:
                # For interface-only requests, create synthetic message
                from types import SimpleNamespace

                mock_message = SimpleNamespace()
                mock_message.chat_id = -1  # Default chat
                mock_message.message_id = 0
                mock_message.text = f"Auto-generated message for {reason}"
<<<<<<< HEAD
                mock_message.from_user = SimpleNamespace(
                    id=0, username="auto_response", full_name="AutoResponder"
                )
                mock_message.chat = SimpleNamespace(id=-1, type="private")

                await plugin_instance.handle_incoming_message(
                    interface, mock_message, payload_json
                )
=======

                await plugin_instance.handle_incoming_message(interface, mock_message, payload_json)
>>>>>>> d65718bf
                
        except Exception as e:
            log_error(f"[auto_response] Failed to process {reason}: {e}")
            import traceback
            traceback.print_exc()
        return
    
    log_warning("[auto_response] request_llm_delivery called with insufficient parameters")<|MERGE_RESOLUTION|>--- conflicted
+++ resolved
@@ -183,7 +183,6 @@
                 mock_message.chat_id = -1  # Default chat
                 mock_message.message_id = 0
                 mock_message.text = f"Auto-generated message for {reason}"
-<<<<<<< HEAD
                 mock_message.from_user = SimpleNamespace(
                     id=0, username="auto_response", full_name="AutoResponder"
                 )
@@ -192,10 +191,6 @@
                 await plugin_instance.handle_incoming_message(
                     interface, mock_message, payload_json
                 )
-=======
-
-                await plugin_instance.handle_incoming_message(interface, mock_message, payload_json)
->>>>>>> d65718bf
                 
         except Exception as e:
             log_error(f"[auto_response] Failed to process {reason}: {e}")
