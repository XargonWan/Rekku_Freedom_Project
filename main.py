import os
import signal
import sys
import subprocess
import asyncio
from core.db import init_db, test_connection, get_conn
from core.blocklist import init_blocklist_table
from core.config import get_active_llm
from core.logging_utils import (
    log_debug,
    log_info,
    log_warning,
    setup_logging,
    log_error,
)
from interface.reddit_interface import start_reddit_interface

<<<<<<< HEAD
def cleanup_chromium_processes():
    """Clean up any remaining Chromium processes and lock files while preserving login sessions."""
=======
# WORKAROUND, TODO: INVESTIGATE THIS
# Ensure /usr/share/novnc exists
novnc_path = "/usr/share/novnc"
if not os.path.exists(novnc_path):
    os.makedirs(novnc_path)
    with open(os.path.join(novnc_path, "vnc.html"), "w") as f:
        f.write("<!DOCTYPE html><html><head><title>noVNC</title></head><body><h1>noVNC placeholder</h1></body></html>")
    with open(os.path.join(novnc_path, "index.html"), "w") as f:
        f.write("index.html")
    print("[main] Created /usr/share/novnc with placeholder files")

def cleanup_chrome_processes():
    """Clean up any remaining Chrome processes and lock files while preserving login sessions."""
>>>>>>> a535fc1d
    try:
        # Kill Chromium processes
        log_debug("[main] Cleaning up Chromium processes...")
        subprocess.run(["pkill", "-f", "chromium"], capture_output=True, text=True)
        subprocess.run(["pkill", "-f", "chromedriver"], capture_output=True, text=True)
        
        # Clean up Chromium lock files and temp directories
        import tempfile
        import shutil
        import glob
        
        # Remove UC cache (safe to remove)
        uc_cache_dir = os.path.join(tempfile.gettempdir(), 'undetected_chromedriver')
        if os.path.exists(uc_cache_dir):
            shutil.rmtree(uc_cache_dir, ignore_errors=True)
            log_debug("[main] Removed undetected_chromedriver cache")
        
        # Remove Chromium lock files (preserves login data)
        profile_patterns = [
            os.path.expanduser("~/.config/chromium*"),
        ]
        
        for pattern in profile_patterns:
            for profile_dir in glob.glob(pattern):
                lock_files = [
                    os.path.join(profile_dir, "SingletonLock"),
                    os.path.join(profile_dir, "Default", "SingletonLock"),
                    os.path.join(profile_dir, "lockfile"),
                ]
                
                for lock_file in lock_files:
                    if os.path.exists(lock_file):
                        try:
                            os.remove(lock_file)
                            log_debug(f"[main] Removed lock file: {lock_file}")
                        except Exception as e:
                            log_warning(f"[main] Failed to remove lock file {lock_file}: {e}")
        
        # Remove only temporary profile directories (preserves persistent profiles)
        temp_patterns = [
            os.path.expanduser("~/.config/chromium-[0-9]*"),
            "/tmp/.org.chromium.*",
            "/tmp/chromium_*"
        ]
        
        for pattern in temp_patterns:
            for temp_dir in glob.glob(pattern):
                try:
                    shutil.rmtree(temp_dir, ignore_errors=True)
                    log_debug(f"[main] Removed temporary directory: {temp_dir}")
                except Exception as e:
                    log_debug(f"[main] Could not remove {temp_dir}: {e}")
        
        log_info("[main] Chromium cleanup completed (login sessions preserved)")

    except Exception as e:
        log_warning(f"[main] Chromium cleanup failed: {e}")


def signal_handler(signum, frame):
    """Handle termination signals gracefully."""
    log_info(f"[main] Received signal {signum}, shutting down gracefully...")
    
    # Clean up Chromium processes
    cleanup_chromium_processes()
    
    # Stop the plugin if it has cleanup methods
    try:
        import core.plugin_instance as plugin_instance
        if hasattr(plugin_instance, 'current_plugin') and plugin_instance.current_plugin:
            if hasattr(plugin_instance.current_plugin, 'cleanup'):
                plugin_instance.current_plugin.cleanup()
                log_debug("[main] Plugin cleanup completed")
    except Exception as e:
        log_warning(f"[main] Plugin cleanup failed: {e}")
    
    log_info("[main] Shutdown complete")
    sys.exit(0)


async def initialize_core_components():
    """Initialize and log all core components."""
    log_info("[main] initialize_core_components() started")
    
    try:
        # Load and log active interfaces
        active_interfaces = ["telegram_bot", "telegram_userbot", "discord"]  # Example interfaces
        log_info("[main] Active interfaces initialized.")
        for interface in active_interfaces:
            log_info(f"[main] Active interface: {interface}")

        # Load and log plugins in ./plugins
        log_info("[main] Loading action plugins...")
        from core.action_parser import set_available_plugins, _load_action_plugins
        plugins = _load_action_plugins()
        if plugins:
            for plugin in plugins:
                log_info(f"[main] Loaded plugin: {plugin.__class__.__name__}")
        else:
            log_warning("[main] No plugins found in ./plugins.")

        # Pass the information to the action parser
        log_info("[main] Setting available plugins in action parser...")
        active_llm = await get_active_llm()
        log_info(f"[main] Active LLM: {active_llm}")
        set_available_plugins(active_interfaces, active_llm, [plugin.__class__.__name__ for plugin in plugins])
        log_info("[main] Core components initialization completed")
    except Exception as e:
        log_error(f"[main] Error in initialize_core_components(): {repr(e)}")
        raise


async def initialize_database():
    """Initialize database with proper async handling."""
    log_info("[main] initialize_database() started")
    
    # Verifica dei permessi dell'utente del database
    async def check_permissions():
        log_debug("[main] Checking database permissions...")
        conn = None
        try:
            conn = await get_conn()
            async with conn.cursor() as cur:
                await cur.execute("SHOW GRANTS FOR CURRENT_USER()")
                grants = await cur.fetchall()
                log_debug("[main] Database permissions check completed")
                return grants
        except Exception as e:
            log_error(f"[main] Error checking database permissions: {repr(e)}")
            raise
        finally:
            if conn:
                conn.close()

    try:
        grants = await check_permissions()
        log_info(f"[main] Database user permissions: {grants}")

        log_info("[main] Testing database connection...")
        if not await test_connection():
            log_error("[main] Database connection test failed")
            return False
        log_info("[main] Database connection test passed")
        
        log_info("[main] Initializing database schema...")
        await init_db()
        log_info("[main] Database schema initialized")
        
        log_info("[main] Initializing blocklist table...")
        await init_blocklist_table()
        log_info("[main] Blocklist table initialized")
        
        log_info("[main] Database initialization completed successfully!")
        return True
    except Exception as e:
        log_error(f"[main] Error in initialize_database(): {repr(e)}")
        import traceback
        traceback.print_exc()
        return False


if __name__ == "__main__":
    # Set up signal handlers for graceful shutdown
    signal.signal(signal.SIGINT, signal_handler)   # Ctrl+C
    signal.signal(signal.SIGTERM, signal_handler)  # Docker stop
    
    setup_logging()
    log_info("[main] Starting Rekku application...")
    
    # Clean up any leftover Chromium processes from previous runs
    cleanup_chromium_processes()
    
    # Test DB connectivity and initialize tables with retry mechanism
    import time
    max_retries = 30
    retry_delay = 2
    
    for attempt in range(max_retries):
        try:
            log_info(f"[main] Attempting database connection (attempt {attempt + 1}/{max_retries})...")
            
            # Initialize database async
            if asyncio.run(initialize_database()):
                break
            else:
                raise Exception("Database initialization failed")
            
        except Exception as e:
            if attempt < max_retries - 1:
                log_warning(f"[main] Database connection attempt {attempt + 1} failed: {e}")
                log_info(f"[main] Retrying in {retry_delay} seconds...")
                time.sleep(retry_delay)
            else:
                log_error(f"[main] Critical error during database initialization after {max_retries} attempts: {e}")
                sys.exit(1)

    # 🌐 Show where the Webtop/VNC interface is available
    host = os.environ.get("WEBVIEW_HOST", "localhost")
    port = os.environ.get("WEBVIEW_PORT", "3000")
    log_info(f"[vnc] Webtop GUI available at: http://{host}:{port}")

    log_info("[main] Starting bot initialization...")
    
    async def start_application():
        # Initialize core components BEFORE starting the bot
        try:
            log_info("[main] Initializing core components...")
            from core.core_initializer import core_initializer
            await core_initializer.initialize_all()
            log_info("[main] Core components initialized successfully")
            # Start message queue consumer
            from core import message_queue
            asyncio.create_task(message_queue.run())
            log_info("[main] Message queue consumer started")
            # Start WebUI server
            from interface.webui import start_server
            asyncio.create_task(start_server())
            log_info("[main] WebUI server started")
        except Exception as e:
            log_error(f"[main] Critical error initializing core components: {repr(e)}")
            import traceback
            traceback.print_exc()
            sys.exit(1)

        # ✅ Start the bot
        try:
            from interface.telegram_bot import start_bot
            log_info("[main] Starting Telegram bot...")
            await start_bot()
            log_info("[main] Telegram bot started successfully")
        except Exception as e:
            log_error(f"[main] Critical error starting Telegram bot: {repr(e)}")
            import traceback
            traceback.print_exc()
            sys.exit(1)

    # Run the async application
    asyncio.run(start_application())

    log_info("[main] Application startup completed successfully")<|MERGE_RESOLUTION|>--- conflicted
+++ resolved
@@ -15,24 +15,9 @@
 )
 from interface.reddit_interface import start_reddit_interface
 
-<<<<<<< HEAD
+.
 def cleanup_chromium_processes():
     """Clean up any remaining Chromium processes and lock files while preserving login sessions."""
-=======
-# WORKAROUND, TODO: INVESTIGATE THIS
-# Ensure /usr/share/novnc exists
-novnc_path = "/usr/share/novnc"
-if not os.path.exists(novnc_path):
-    os.makedirs(novnc_path)
-    with open(os.path.join(novnc_path, "vnc.html"), "w") as f:
-        f.write("<!DOCTYPE html><html><head><title>noVNC</title></head><body><h1>noVNC placeholder</h1></body></html>")
-    with open(os.path.join(novnc_path, "index.html"), "w") as f:
-        f.write("index.html")
-    print("[main] Created /usr/share/novnc with placeholder files")
-
-def cleanup_chrome_processes():
-    """Clean up any remaining Chrome processes and lock files while preserving login sessions."""
->>>>>>> a535fc1d
     try:
         # Kill Chromium processes
         log_debug("[main] Cleaning up Chromium processes...")
