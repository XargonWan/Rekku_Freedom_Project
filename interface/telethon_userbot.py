--- conflicted
+++ resolved
@@ -17,10 +17,7 @@
 from core import blocklist, response_proxy, say_proxy, recent_chats
 from core.context import context_command
 from core.auto_response import request_llm_delivery
-<<<<<<< HEAD
-=======
 from core.core_initializer import register_interface, core_initializer
->>>>>>> bba66015
 import traceback
 
 load_dotenv()
@@ -259,10 +256,6 @@
         asyncio.create_task(send())
     
     # Initialize core system with notify function
-<<<<<<< HEAD
-    from core.core_initializer import core_initializer
-=======
->>>>>>> bba66015
     await core_initializer.initialize_all(notify_fn=telegram_notify)
     
     log_info("🧞‍♀️ Rekku Userbot (Telethon) is online.")
