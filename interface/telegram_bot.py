# interface/telegram_bot.py

import os
import re
import asyncio
from telegram import Update, Bot
from telegram.ext import (
    ApplicationBuilder,
    MessageHandler,
    ContextTypes,
    CommandHandler,
    filters,
)
try:
    from dotenv import load_dotenv  # type: ignore
except Exception:  # pragma: no cover - fallback if python-dotenv not installed
    def load_dotenv(*args, **kwargs):
        return False
from llm_engines.manual import ManualAIPlugin
from core import blocklist
from core import response_proxy
from core import say_proxy, recent_chats, message_map, message_queue
from core.context import context_command
from collections import deque
import json
from core.logging_utils import log_debug, log_info, log_warning, log_error
from core.telegram_utils import (
    truncate_message,
    safe_send,
    send_with_thread_fallback,
)
from core.message_sender import (
    send_content,
    detect_media_type,
    extract_response_target,
)
from core.config import get_active_llm, set_active_llm, list_available_llms
from core.config import BOT_TOKEN, BOT_USERNAME, TRAINER_ID
# Import mention detector to recognize Rekku aliases even without explicit @username
from core.mention_utils import is_rekku_mentioned, is_message_for_bot
import core.plugin_instance as plugin_instance
import traceback
from core.action_parser import initialize_core
<<<<<<< HEAD
from core.interfaces import register_interface
=======
from core.core_initializer import register_interface
from typing import Any
>>>>>>> bba66015

# Load variables from .env
load_dotenv()

say_sessions = {}
context_memory = {}
last_selected_chat = {}
message_id = None

from core.config import LLM_MODE

async def ensure_plugin_loaded(update: Update):
    """
    Check that an LLM plugin has been loaded correctly.
    If absent, reply to the user with an error message and log the issue.
    """
    if plugin_instance.plugin is None:
        log_error("No LLM plugin loaded.")
        from core.notifier import notify_trainer
        notify_trainer("⚠️ No LLM plugin active. Use /llm to select one.")
        return False
    return True

def resolve_forwarded_target(message):
<<<<<<< HEAD
    """Given a message (presumably a reply to a forwarded message),
    try to reconstruct the original chat_id and message_id."""
=======
    """
    Given a message (presumably a reply to a forwarded message), try to
    reconstruct the original ``chat_id`` and ``message_id`` of the forwarded
    message.
    """
>>>>>>> bba66015

    if hasattr(message, "forward_from_chat") and hasattr(message, "forward_from_message_id"):
        if message.forward_from_chat and message.forward_from_message_id:
            return message.forward_from_chat.id, message.forward_from_message_id

    tracked = plugin_instance.get_target(message.message_id)
    if tracked:
        return tracked["chat_id"], tracked["message_id"]

    return None, None

# === Block commands ===

async def block_user(update: Update, context: ContextTypes.DEFAULT_TYPE):
    if update.effective_user.id != TRAINER_ID:
        return
    try:
        to_block = int(context.args[0])
        blocklist.block_user(to_block)
        log_debug(f"User {to_block} blocked.")
        await update.message.reply_text(f"\U0001f6ab User {to_block} blocked.")
    except (IndexError, ValueError):
        await update.message.reply_text("❌ Use: /block <user_id>")

async def block_list(update: Update, context: ContextTypes.DEFAULT_TYPE):
    if update.effective_user.id != TRAINER_ID:
        return
    blocked = blocklist.get_block_list()
    log_debug("Blocked users list requested.")
    if not blocked:
        await update.message.reply_text("\u2705 No users blocked.")
    else:
        await update.message.reply_text("\U0001f6ab Blocked users:\n" + "\n".join(map(str, blocked)))

async def unblock_user(update: Update, context: ContextTypes.DEFAULT_TYPE):
    if update.effective_user.id != TRAINER_ID:
        return
    try:
        to_unblock = int(context.args[0])
        blocklist.unblock_user(to_unblock)
        log_debug(f"User {to_unblock} unblocked.")
        await update.message.reply_text(f"\u2705 User {to_unblock} unblocked.")
    except (IndexError, ValueError):
        await update.message.reply_text("❌ Use: /unblock <user_id>")

async def purge_mappings(update: Update, context: ContextTypes.DEFAULT_TYPE):
    if update.effective_user.id != TRAINER_ID:
        return
    # Ensure table exists even if manual plugin never loaded
    await message_map.init_table()
    try:
        days = int(context.args[0]) if context.args else 7
    except ValueError:
        await update.message.reply_text("❌ Use: /purge_map [days]")
        return
    deleted = await message_map.purge_old_entries(days * 86400)
    await update.message.reply_text(
        f"\U0001f5d1 Removed {deleted} mappings older than {days} days."
    )

async def handle_incoming_response(update: Update, context: ContextTypes.DEFAULT_TYPE):

    if not await ensure_plugin_loaded(update):
        return

    if update.effective_user.id != TRAINER_ID:
        log_debug("Message ignored: not from TRAINER_ID")
        return

    message = update.message
    if not message:
        log_debug("❌ No message present, aborting.")
        return

    media_type = detect_media_type(message)
    log_debug(f"✅ handle_incoming_response: media_type = {media_type}; reply_message_id = {bool(message.reply_to_message)}")

    # === 1. Prova target da response_proxy (es. /say)
    target = response_proxy.get_target(TRAINER_ID)
    log_debug(f"Initial target from response_proxy = {target}")

    # === 2. If replying to a message, search in plugin mapping
    if not target and message.reply_to_message:
        reply = message.reply_to_message
        log_debug(f"Reply to trainer_message_id={reply.message_id}")
        possible_ids = [reply.message_id]
        if reply.reply_to_message:
            possible_ids.append(reply.reply_to_message.message_id)

        for mid in possible_ids:
            tracked = plugin_instance.get_target(mid)
            if tracked:
                target = {
                    "chat_id": tracked["chat_id"],
                    "message_id": tracked["message_id"],
                    "type": media_type
                }
                log_debug(f"Found target via plugin_instance.get_target({mid}): {target}")
                break
        if not target:
            log_debug("❌ No mapping found in plugin")

    # === 3. Fallback from /say
    if not target:
        fallback = say_proxy.get_target(TRAINER_ID)
        log_debug(f"Fallback from say_proxy = {fallback}")
        if fallback and fallback != "EXPIRED":
            target = {
                "chat_id": fallback,
                "message_id": None,
                "type": media_type
            }
            log_debug(f"Target set from say_proxy: {target}")
        elif fallback == "EXPIRED":
            await message.reply_text("⏳ Timeout expired, run /say again.")
            return

    # === 4. If still nothing, abort
    if not target:
        log_error("No target found for sending.")
        await message.reply_text("⚠️ No recipient detected. Use /say or reply to a forwarded message.")
        return

    # === 5. Send content
    chat_id = target["chat_id"]
    reply_message_id = target["message_id"]
    content_type = target["type"]

<<<<<<< HEAD
    log_debug(f"Sending media_type={content_type} to chat_id={chat_id}, reply_to={reply_to}")
    success, feedback = await send_content(context.bot, chat_id, message, content_type, reply_to)
=======
    log_debug(f"Sending media_type={content_type} to chat_id={chat_id}, reply_message_id={reply_message_id}")
    success, feedback = await send_content(context.bot, chat_id, message, content_type, reply_message_id)
>>>>>>> bba66015

    await message.reply_text(feedback)

    if success:
        log_debug("✅ Sending successful. Cleaning proxy.")
        response_proxy.clear_target(TRAINER_ID)
        say_proxy.clear(TRAINER_ID)
    else:
        log_error("Sending failed.")


# === Generic command for sticker/audio/photo/file/video ===

async def handle_response_command(update: Update, context: ContextTypes.DEFAULT_TYPE, content_type: str):

    if not await ensure_plugin_loaded(update):
        return

    if update.effective_user.id != TRAINER_ID:
        return

    message = update.message
    if not message.reply_to_message:
        await message.reply_text("⚠️ You must use this command in reply to a message forwarded by Rekku.")
        return

    chat_id, message_id = resolve_forwarded_target(message.reply_to_message)

    if not chat_id or not message_id:
        await message.reply_text("❌ Invalid message for this command.")
        return

    response_proxy.set_target(TRAINER_ID, chat_id, message_id, content_type)
    log_debug(f"Target {content_type} set: chat_id={chat_id}, message_id={message_id}")
    await safe_send(
        context.bot,
        chat_id=TRAINER_ID,
        text=f"📎 Send me the {content_type.upper()} file to use as response."
    )  # [FIX]

async def cancel_response(update: Update, context: ContextTypes.DEFAULT_TYPE):
    if update.effective_user.id != TRAINER_ID:
        return
    if response_proxy.has_pending(TRAINER_ID):
        response_proxy.clear_target(TRAINER_ID)
        say_proxy.clear(TRAINER_ID)
        log_debug("Response sending cancelled.")
        await update.message.reply_text("❌ Sending cancelled.")
    else:
        await update.message.reply_text("⚠️ No active send to cancel.")


async def test_command(update: Update, context: ContextTypes.DEFAULT_TYPE):
    log_debug("/test received")
    await update.message.reply_text("✅ Test OK")

async def last_chats_command(update: Update, context: ContextTypes.DEFAULT_TYPE):
    if update.effective_user.id != TRAINER_ID:
        return

    entries = await recent_chats.get_last_active_chats_verbose(10, context.bot)
    if not entries:
        await update.message.reply_text("⚠️ No recent chat found.")
        return

    lines = [f"[{name}](tg://user?id={cid}) — `{cid}`" for cid, name in entries]
    await update.message.reply_text(
        "\U0001f553 Last active chats:\n" + "\n".join(lines),
        parse_mode="Markdown"
    )

async def handle_message(update: Update, context: ContextTypes.DEFAULT_TYPE):
    log_info(f"[telegram_bot] Received message update: {update}")

    if not await ensure_plugin_loaded(update):
        return

    message = update.message
    if not message or not message.from_user:
        log_debug("Message ignored (empty or no sender)")
        return

    user = message.from_user
    user_id = user.id
    username = user.full_name
    usertag = f"@{user.username}" if user.username else "(no tag)"
    text = message.text or ""
    
    log_info(f"[telegram_bot] Processing message from {username} ({user_id}): {text}")

    # Track context
    if message.chat_id not in context_memory:
        context_memory[message.chat_id] = deque(maxlen=10)
    context_memory[message.chat_id].append({
        "message_id": message.message_id,
        "username": username,
        "usertag": usertag,
        "text": text,
        "timestamp": message.date.isoformat()
    })
    chat_meta = message.chat.title or message.chat.username or message.chat.first_name
    await recent_chats.track_chat(message.chat_id, chat_meta)
    log_debug(f"context_memory[{message.chat_id}] = {list(context_memory[message.chat_id])}")

    # Interactive /say step
    if message.chat.type == "private" and user_id == TRAINER_ID and context.user_data.get("say_choices"):
        await handle_say_step(update, context)
        return

    log_debug(f"Message from {user_id} ({message.chat.type}): {text}")

    # Blocked user
    if await blocklist.is_blocked(user_id) and user_id != TRAINER_ID:
        log_debug(f"User {user_id} is blocked. Ignoring message.")
        return

    # trainer reply to forwarded message
    if message.chat.type == "private" and user_id == TRAINER_ID and message.reply_to_message:
        reply_msg_id = message.reply_to_message.message_id
        log_debug(f"Reply to trainer_message_id={reply_msg_id}")
        original = plugin_instance.get_target(reply_msg_id)
        if original:
            log_debug(f"Trainer replies to message {original}")
            await safe_send(
                context.bot,
                chat_id=original["chat_id"],
                text=message.text,
                reply_to_message_id=original["message_id"]
            )  # [FIX]
            await message.reply_text("✅ Reply sent.")
        else:
            log_warning("⚠️ No target found for reply. Ensure plugin mapping is correct.")
            await message.reply_text("⚠️ No message found to reply to.")
        return

    # === FILTER: Only respond if mentioned or in reply
    log_debug(f"[telegram_bot] Checking if message is for bot: chat_type={message.chat.type}, "
              f"text='{text[:50]}{'...' if len(text) > 50 else ''}', "
              f"reply_message_id={message.reply_to_message is not None}")
    
    if message.reply_to_message:
        log_debug(f"[telegram_bot] Reply to message from user ID: {message.reply_to_message.from_user.id if message.reply_to_message.from_user else 'None'}, "
                  f"username: {message.reply_to_message.from_user.username if message.reply_to_message.from_user else 'None'}")
    
    is_for_bot = await is_message_for_bot(message, context.bot)
    log_debug(f"[telegram_bot] is_message_for_bot result: {is_for_bot}")
    
    if not is_for_bot:
        log_debug("Ignoring message: no Rekku mention detected.")
        return

    # === Forward to centralized queue
    try:
        await message_queue.enqueue(context.bot, message, context_memory)
    except Exception as e:
        log_error(f"message_queue enqueue failed: {repr(e)}", e)
        await message.reply_text("⚠️ Error processing message.")

async def help_command(update: Update, context: ContextTypes.DEFAULT_TYPE):
    from core.context import get_context_state
    from core.config import get_active_llm

    if update.effective_user.id != TRAINER_ID:
        return

    context_status = "active ✅" if get_context_state() else "inactive ❌"
    llm_mode = await get_active_llm()

    help_text = (
        f"🧞‍♀️ *Rekku – Available Commands*\n\n"
        "*🧠 Context Mode*\n"
        f"`/context` – Enable/disable history in forwarded messages, currently *{context_status}*\n\n"
        "*✏️ /say Command*\n"
        "`/say` – Select a chat from recent ones\n"
        "`/say <id> <message>` – Send a message directly to a chat\n\n"
        "*🧩 Manual Mode*\n"
        "Reply to a forwarded message with text or content (stickers, photos, audio, files, etc.)\n"
        "`/cancel` – Cancel a pending send\n\n"
        "*🧱 User Management*\n"
        "`/block <user_id>` – Block a user\n"
        "`/unblock <user_id>` – Unblock a user\n"
        "`/block_list` – List blocked users\n\n"
        "*⚙️ LLM Mode*\n"
        f"`/llm` – Show and select current engine (active: `{llm_mode}`)\n"
    )

    # Add /model if supported
    try:
        models = plugin_instance.get_supported_models()
        if models:
            current_model = plugin_instance.get_current_model() or models[0]
            help_text += f"`/model` – View or set active model (active: `{current_model}`)\n"
    except Exception:
        pass
        current_model = None
        try:
            models = plugin_instance.get_supported_models()
            if models:
                current_model = plugin_instance.get_current_model() or models[0]
                help_text += f"`/model` – View or set active model (active: `{current_model}`)\n"
        except Exception:
            pass
            try:
                current_model = plugin_instance.get_current_model()
            except Exception:
                pass

        if current_model:
            help_text += f"`/model` – View or set active model (active: `{current_model}`)\n"
        else:
            help_text += "`/model` – View or set active model\n"

    help_text += (
        "\n*📋 Misc*\n"
        "`/last_chats` – Last active chats\n"
        "`/purge_map [days]` – Purge old mappings\n"
        "`/clean_chat_link <chat_id>` – Remove the link between a Telegram chat and ChatGPT.\n"
    )

    await update.message.reply_text(help_text, parse_mode="Markdown")

def escape_markdown(text):
    return re.sub(r'([_*\[\]()~`>#+=|{}.!-])', r'\\\1', text)

async def last_chats_command(update: Update, context: ContextTypes.DEFAULT_TYPE):
    if update.effective_user.id != TRAINER_ID:
        return

    entries = await recent_chats.get_last_active_chats_verbose(10, context.bot)
    if not entries:
        await update.message.reply_text("⚠️ No recent chat found.")
        return

    lines = [f"[{escape_markdown(name)}](tg://user?id={cid}) — `{cid}`" for cid, name in entries]
    await update.message.reply_text(
        "\U0001f553 Last active chats:\n" + "\n".join(lines),
        parse_mode="Markdown"
    )

async def manage_chat_id_command(update: Update, context: ContextTypes.DEFAULT_TYPE):
    if update.effective_user.id != TRAINER_ID:
        return

    args = context.args
    if not args:
        entries = await recent_chats.get_last_active_chats_verbose(20, context.bot)
        if not entries:
            await update.message.reply_text("⚠️ No chat found.")
            return
        lines = []
        for cid, name in entries:
            path = recent_chats.get_chat_path(cid)
            if path:
                lines.append(f"{escape_markdown(name)} — `{cid}` -> {escape_markdown(path)}")
            else:
                lines.append(f"{escape_markdown(name)} — `{cid}`")
        await update.message.reply_text("\n".join(lines), parse_mode="Markdown")
        return

    if args[0] == "reset":
        if len(args) < 2:
            await update.message.reply_text("Usage: /manage_chat_id reset <id|this>")
            return
        if args[1] == "this":
            cid = update.effective_chat.id
        else:
            try:
                cid = int(args[1])
            except ValueError:
                await update.message.reply_text("Invalid ID")
                return
        await recent_chats.reset_chat(cid)
        await update.message.reply_text(f"✅ Reset mapping for `{cid}`.", parse_mode="Markdown")
    else:
        await update.message.reply_text("Usage: /manage_chat_id [reset <id>|reset this>")

async def say_command(update: Update, context: ContextTypes.DEFAULT_TYPE):
    if update.effective_user.id != TRAINER_ID:
        return

    args = context.args
    bot = context.bot

    # Case 1: /say <chat_id> <message>
    if len(args) >= 2:
        try:
            chat_id = int(args[0])
            text = truncate_message(" ".join(args[1:]))
            await safe_send(bot, chat_id=chat_id, text=text)  # [FIX]
            await update.message.reply_text("✅ Message sent.")
        except Exception as e:
            log_error(f"Error /say direct: {repr(e)}", e)
            await update.message.reply_text("❌ Error sending.")
        return

    # Case 2: /say @username -> select private chat
    if len(args) == 1 and args[0].startswith("@"):  # /say @username
        username = args[0]
        log_debug(f"Resolving username {username} via bot.get_chat")
        try:
            chat = await bot.get_chat(username)
            log_debug(
                f"Resolved to chat_id = {chat.id}, type = {chat.type}"
            )
            if chat.type == "private":
                say_proxy.set_target(update.effective_user.id, chat.id)
                context.user_data.pop("say_choices", None)
                await update.message.reply_text(
                    f"\u2709\ufe0f What do you want to send to {username}?",
                    parse_mode="Markdown",
                )
            else:
                await update.message.reply_text(
                    f"\u274c Cannot send to {username}. They must start the chat with the bot first."
                )
        except Exception as e:
            log_error(f"Error /say @username: {repr(e)}", e)
            await update.message.reply_text(
                f"❌ Cannot send to {username}. They must start the chat with the bot first."
            )
        return

    # Case 3: /say (no arguments) -> show recent chats
    all_entries = await recent_chats.get_last_active_chats_verbose(20, bot)
    entries = all_entries[:10]
    if not entries:
        await update.message.reply_text("⚠️ No recent chat found.")
        return

    # Save list in memory and show options
    numbered = "\n".join(
        f"{i+1}. {escape_markdown(name)} — `{cid}`"
        for i, (cid, name) in enumerate(entries)
    )

    # Additional list of recent private chats
    privates = [(cid, name) for cid, name in all_entries if cid > 0][:5]
    if privates:
        private_lines = "\n".join(
            f"{i+1}. {escape_markdown(name)} — `{cid}`"
            for i, (cid, name) in enumerate(privates)
        )
        numbered += "\n\n🔒 Recent private chats:\n" + private_lines

    numbered += "\n\n✏️ Reply with the number to choose the chat."

    say_proxy.clear(update.effective_user.id)  # Ensure cleanup before choice
    context.user_data["say_choices"] = entries

    await update.message.reply_text(numbered, parse_mode="Markdown")

async def handle_say_step(update: Update, context: ContextTypes.DEFAULT_TYPE):

    if not await ensure_plugin_loaded(update):
        return

    user_id = update.effective_user.id
    message = update.message

    target_chat = say_proxy.get_target(user_id)

    if target_chat == "EXPIRED":
        await message.reply_text("⏳ Time expired. Use /say again.")
        return

    # If target not yet chosen, always try to interpret text as number
    if not target_chat and message.text:
        stripped = message.text.strip()
        if stripped.isdigit():
            try:
                index = int(stripped) - 1
                choices = context.user_data.get("say_choices", [])
                if 0 <= index < len(choices):
                    selected_chat_id = choices[index][0]
                    say_proxy.set_target(user_id, selected_chat_id)
                    context.user_data.pop("say_choices", None)
                    await message.reply_text(
                        "✅ Chat selected.\n\nNow send me the *message*, a *photo*, a *file*, an *audio* or any other content to forward.",
                        parse_mode="Markdown"
                    )
                    return
            except Exception:
                pass

        await message.reply_text("❌ Invalid selection. Send a correct number.")
        return

    # Chat selected → forward content through plugin
    if target_chat:
        log_debug(f"Forwarding via plugin_instance.handle_incoming_message (chat_id={target_chat})")
        try:
            await plugin_instance.handle_incoming_message(context.bot, message, context.user_data)
            response_proxy.clear_target(TRAINER_ID)
            say_proxy.clear(TRAINER_ID)
        except Exception as e:
            log_error(
                f"Error during plugin_instance.handle_incoming_message in /say: {e}",
                e,
            )
            await message.reply_text("❌ Error sending message.")

async def llm_command(update: Update, context: ContextTypes.DEFAULT_TYPE):
    log_info(f"[telegram_bot] LLM command received from user {update.effective_user.id}")
    
    if update.effective_user.id != TRAINER_ID:
        log_warning(f"[telegram_bot] LLM command rejected: user {update.effective_user.id} != TRAINER_ID {TRAINER_ID}")
        return

    args = context.args
    log_info(f"[telegram_bot] LLM command args: {args}")
    
    current = await get_active_llm()
    available = list_available_llms()

    if not args:
        msg = f"*Active LLM:* `{current}`\n\n*Available:*"
        msg += "\n" + "\n".join(f"• `{name}`" for name in available)
        msg += "\n\nTo change: `/llm <name>`"
        await update.message.reply_text(msg, parse_mode="Markdown")
        return

    choice = args[0]
    if choice not in available:
        await update.message.reply_text(f"❌ LLM `{choice}` not found.")
        return

    try:
        from core.config import set_active_llm
        await set_active_llm(choice)
        
        # Reload system with new LLM
        from core.core_initializer import core_initializer
        await core_initializer.initialize_all(notify_fn=telegram_notify)
        
        await update.message.reply_text(f"✅ LLM mode dynamically updated to `{choice}`.")
    except Exception as e:
        await update.message.reply_text(f"❌ Error loading plugin: {e}")

async def model_command(update: Update, context: ContextTypes.DEFAULT_TYPE):
    if update.effective_user.id != TRAINER_ID:
        return

    try:
        models = plugin_instance.get_supported_models()
    except Exception:
        await update.message.reply_text("⚠️ This plugin does not support model selection.")
        return

    if not models:
        await update.message.reply_text("⚠️ No models available for this plugin.")
        return

    if not context.args:
        current = plugin_instance.get_current_model() or models[0]
        msg = f"*Available models:*\n" + "\n".join(f"• `{m}`" for m in models)
        msg += f"\n\nActive model: `{current}`"
        msg += "\n\nTo change: `/model <name>`"
        await update.message.reply_text(msg, parse_mode="Markdown")
        return

    choice = context.args[0]
    if choice not in models:
        await update.message.reply_text(f"❌ Model `{choice}` not valid.")
        return

    try:
        plugin_instance.set_current_model(choice)
        await update.message.reply_text(f"✅ Model updated to `{choice}`.")
    except Exception as e:
        await update.message.reply_text(f"❌ Error changing model: {e}")

def telegram_notify(chat_id: int, message: str, reply_to_message_id: int = None):
    import html
    import re
    from telegram import Bot
    from telegram.error import TelegramError
    from telegram.constants import ParseMode

    # Forza la notifica solo al TRAINER_ID in privato
    log_debug(f"[telegram_notify] → CALLED con chat_id={chat_id}")
    log_debug(f"[telegram_notify] → MESSAGE:\n{message}")

    bot = Bot(token=BOT_TOKEN)

    # Se il destinatario non è il TRAINER_ID, non inviare nulla
    if chat_id != TRAINER_ID:
        log_debug(f"[telegram_notify] Ignorato: chat_id {chat_id} != TRAINER_ID {TRAINER_ID}")
        return

    # Make URLs clickable
    url_pattern = re.compile(r"https?://\S+")
    match = url_pattern.search(message or "")
    formatted_message = None
    if match:
        def repl(m):
            url = m.group(0)
            return f'<a href="{html.escape(url)}">{html.escape(url)}</a>'

        formatted_message = url_pattern.sub(repl, html.escape(message))

    async def send():
        try:
            text = truncate_message(formatted_message or message)
            await safe_send(
                bot,
                chat_id=TRAINER_ID,
                text=text,
                reply_to_message_id=reply_to_message_id,
                parse_mode=ParseMode.HTML if formatted_message else None,
                disable_web_page_preview=True,
            )  # [FIX][telegram retry]
            log_debug(f"[notify] ✅ Telegram message sent to {TRAINER_ID}")
        except TelegramError as e:
            log_error(f"[notify] ❌ Telegram error: {repr(e)}", e)
        except Exception as e:
            log_error(f"[notify] ❌ Other error in send(): {repr(e)}", e)

    try:
        loop = asyncio.get_running_loop()
    except RuntimeError:
        loop = None
    if loop and loop.is_running():
        loop.create_task(send())
    else:
        asyncio.run(send())

# === Startup ===


async def plugin_startup_callback(application):
    """Launch plugin start() once the bot's event loop is ready."""
    # Start pending async plugins
    from core.core_initializer import core_initializer
    await core_initializer.start_pending_async_plugins()

    # Also try to start the main LLM plugin if it has a start method
    plugin_obj = plugin_instance.get_plugin()
    if plugin_obj and hasattr(plugin_obj, "start"):
        try:
            if asyncio.iscoroutinefunction(plugin_obj.start):
                await plugin_obj.start()
            else:
                plugin_obj.start()
            log_debug("[plugin] Plugin start executed")
        except Exception as e:
            log_error(f"[plugin] Error during post_init start: {repr(e)}", e)

    # Start the queue consumer after the application is ready
    application.create_task(message_queue.run())


async def start_bot():
    log_info("[telegram_bot] start_bot() function called")
    
    # Log system state at startup and initialize with Telegram notify function
    try:
        log_info("[telegram_bot] Importing core_initializer...")
        from core.core_initializer import core_initializer
        log_info("[telegram_bot] Initializing core components...")
        await core_initializer.initialize_all(notify_fn=telegram_notify)
        log_info("[telegram_bot] Core components initialized successfully")
    except Exception as e:
        log_error(f"[telegram_bot] Error in core initialization: {repr(e)}")
        raise

    try:
        log_info("[telegram_bot] Building Telegram application...")
        app = (
            ApplicationBuilder()
            .token(BOT_TOKEN)
            .post_init(plugin_startup_callback)
            .build()
        )
        log_info("[telegram_bot] Telegram application built successfully")
        log_info(f"[telegram_bot] TRAINER_ID configured as: {TRAINER_ID}")
        log_info(f"[telegram_bot] BOT_TOKEN configured: {'Yes' if BOT_TOKEN else 'No'}")

        log_info("[telegram_bot] Adding command handlers...")
        app.add_handler(CommandHandler("help", help_command))
        app.add_handler(CommandHandler("block", block_user))
        app.add_handler(CommandHandler("block_list", block_list))
        app.add_handler(CommandHandler("unblock", unblock_user))
        app.add_handler(CommandHandler("purge_map", purge_mappings))
        app.add_handler(CommandHandler("last_chats", last_chats_command))
        app.add_handler(CommandHandler("manage_chat_id", manage_chat_id_command))
        app.add_handler(CommandHandler("context", context_command))
        app.add_handler(CommandHandler("llm", llm_command))

        try:
            if plugin_instance.get_supported_models():
                app.add_handler(CommandHandler("model", model_command))
        except Exception as e:
            log_warning(f"Active plugin does not support models: {e}")

        app.add_handler(CommandHandler("say", say_command))
        app.add_handler(CommandHandler("cancel", cancel_response))
        log_info("[telegram_bot] Adding MessageHandler for general messages...")
        app.add_handler(MessageHandler(filters.TEXT & ~filters.COMMAND, handle_message))
        log_info("[telegram_bot] Adding MessageHandler for TRAINER_ID say steps...")

        app.add_handler(MessageHandler(
            filters.Chat(TRAINER_ID) & (
                filters.TEXT | filters.PHOTO | filters.AUDIO | filters.VOICE |
                filters.VIDEO | filters.Document.ALL
            ),
            handle_say_step
        ))
        log_info("[telegram_bot] Adding MessageHandler for TRAINER_ID incoming responses...")

        app.add_handler(MessageHandler(
            filters.Chat(TRAINER_ID) & (
                filters.Sticker.ALL | filters.PHOTO | filters.AUDIO |
                filters.VOICE | filters.VIDEO | filters.Document.ALL
            ),
            handle_incoming_response
        ))
        log_info("[telegram_bot] All handlers added successfully")

<<<<<<< HEAD
        log_info("🧞‍♀️ Rekku is online.")
        
=======
>>>>>>> bba66015
        # Register this interface with the core
        log_info("[telegram_bot] Registering interface with core...")
        from core.core_initializer import core_initializer
        core_initializer.register_interface("telegram_bot")
        log_info("[telegram_bot] Interface registered with core")
<<<<<<< HEAD
=======
        core_initializer.display_startup_summary()
>>>>>>> bba66015
    except Exception as e:
        log_error(f"[telegram_bot] Error building Telegram application: {repr(e)}")
        raise

    # Plugin startup is handled by plugin_startup_callback
    # No need for fallback as the callback ensures proper async startup

    try:
        log_info("[telegram_bot] Starting Telegram application initialization...")
        # Use async initialization instead of run_polling to avoid event loop conflicts
        await app.initialize()
        log_info("[telegram_bot] Telegram application initialized")

        # Register interface instance for plugins
        telegram_interface = TelegramInterface(app.bot)
        register_interface("telegram", telegram_interface)
        register_interface("telegram_bot", telegram_interface)
        log_debug("[telegram_bot] Interface instance registered")
        
        await app.start()
        log_info("[telegram_bot] Telegram application started")
        
        # Keep running until interrupted
        log_info("[telegram_bot] Starting polling...")
        await app.updater.start_polling()
        log_info("[telegram_bot] Polling started successfully")
        
        # This keeps the application running
        log_info("[telegram_bot] Bot is now running and listening for messages...")
        await asyncio.Event().wait()  # Wait forever until interrupted
    except Exception as e:
        log_error(f"[telegram_bot] Error in bot polling: {repr(e)}")
        raise
    finally:
        log_info("[telegram_bot] Shutting down Telegram application...")
        await app.stop()
        await app.shutdown()
        log_info("[telegram_bot] Telegram application shutdown completed")

class TelegramInterface:
    """Interface wrapper providing a standard send_message method for Telegram."""

    def __init__(self, bot: Bot):
        """Store the python-telegram-bot ``Bot`` instance."""
        self.bot = bot

    @staticmethod
    def get_interface_id() -> str:
        """Return the unique identifier for this interface."""
        return "telegram_bot"

    @staticmethod
    def get_supported_actions() -> dict:
        """Return schema information for supported actions."""
        return {
            "message_telegram_bot": {
                "required_fields": ["text", "target"],
                "optional_fields": ["message_thread_id"],
                "description": "Send a text message via Telegram",
            }
        }

    @staticmethod
<<<<<<< HEAD
=======
    def get_prompt_instructions(action_name: str) -> dict:
        """Prompt instructions for supported actions."""
        if action_name == "message_telegram_bot":
            return {
                "description": "Send a message via Telegram bot",
                "payload": {
                    "text": {"type": "string", "example": "Hello!", "description": "The message text to send"},
                    "target": {"type": "string", "example": "-123456789", "description": "The chat_id of the recipient (can be string or integer)"},
                    "message_thread_id": {"type": "integer", "example": 456, "description": "Optional thread ID for group chats", "optional": True},
                    "reply_to_message_id": {"type": "integer", "example": 12345, "description": "Optional ID of the message to reply to", "optional": True},
                },
            }
        return None

    @staticmethod
>>>>>>> bba66015
    def validate_payload(action_type: str, payload: dict) -> list:
        """Validate payload for telegram actions."""
        if action_type != "message_telegram_bot":
            return []
        
        errors = []
        
        # Required field: text
        text = payload.get("text")
        if not isinstance(text, str) or not text:
            errors.append("payload.text must be a non-empty string")

        # Required field: target
        target = payload.get("target")
        if target is not None:
            if isinstance(target, dict):
                # Complex format with chat_id and message_id
                chat_id = target.get("chat_id")
                message_id = target.get("message_id")
                if not isinstance(chat_id, (int, str)):
                    errors.append("payload.target.chat_id must be an int or string")
                if message_id is not None and not isinstance(message_id, int):
                    errors.append("payload.target.message_id must be an int")
            elif not isinstance(target, (int, str)):
                # Simple format: chat_id as int or string
                errors.append("payload.target must be an int, string (chat_id) or dict with chat_id and message_id")
        else:
            errors.append("payload.target is required for message_telegram_bot action")

        # Optional field: message_thread_id
        message_thread_id = payload.get("message_thread_id")
        if message_thread_id is not None and not isinstance(message_thread_id, int):
            errors.append("payload.message_thread_id must be an int")
        
        return errors

    @staticmethod  
<<<<<<< HEAD
    def get_prompt_instructions(action_name: str) -> dict:
        """Prompt instructions for supported actions."""
        if action_name == "message_telegram_bot":
            return {
                "description": "Send a message via Telegram bot",
                "payload": {
                    "text": {"type": "string", "example": "Hello!", "description": "The message text to send"},
                    "target": {"type": "string", "example": "-123456789", "description": "The chat_id of the recipient (can be string or integer)"},
                    "message_thread_id": {"type": "integer", "example": 456, "description": "Optional thread ID for group chats", "optional": True},
                },
            }
        return None

    # RESTORED: get_supported_actions() and get_prompt_instructions() to handle message actions

    @staticmethod
    def get_interface_instructions() -> str:
        """Get instructions for this interface."""
        return "Send messages via Telegram with proper chat_id and optional thread support."
=======
    def get_interface_instructions() -> str:
        """Get instructions for this interface."""
        return (
            "Send messages via Telegram with proper chat_id and optional thread support.\n"
            "- Use 'message_thread_id' to reply to specific messages in topics.\n"
            "- Ensure the 'text' field contains the message content."
        )
>>>>>>> bba66015

    async def send_message(self, payload: dict, original_message: object | None = None) -> None:
        """Send a message using the stored bot.

        Parameters
        ----------
        payload: dict
            Must contain at least ``text`` and ``target``. Optionally may include
            ``message_thread_id``.
        original_message: object | None
            The triggering message; used for reply fallback handling.

        ``message_thread_id`` is the correct Telegram parameter for replies in
        topics and replaces the legacy ``thread_id`` name.
        """

        text = payload.get("text", "")
        target = payload.get("target")
        message_thread_id = payload.get("message_thread_id")

        log_debug(
            f"[telegram_interface] Sending to {target} (message_thread_id: {message_thread_id})"
        )

        if not text or not target:
            log_warning("[telegram_interface] Missing text or target, aborting")
            return

        # Convert target to int for comparison if it's a string
        target_for_comparison = target
        if isinstance(target, str):
            try:
                target_for_comparison = int(target)
            except ValueError:
                log_warning(f"[telegram_interface] Invalid target format: {target}")
                return

<<<<<<< HEAD
        reply_to = None
=======
        reply_message_id = None
>>>>>>> bba66015
        if (
            original_message
            and hasattr(original_message, "chat_id")
            and hasattr(original_message, "message_id")
            and target_for_comparison == getattr(original_message, "chat_id")
        ):
<<<<<<< HEAD
            reply_to = original_message.message_id
            log_debug(f"[telegram_interface] reply_to_message_id: {reply_to}")
=======
            reply_message_id = original_message.message_id
            log_debug(f"[telegram_interface] reply_to_message_id: {reply_message_id}")
>>>>>>> bba66015

        fallback_chat_id = None
        fallback_message_thread_id = None
        fallback_reply_to = None
        if (
            original_message
            and hasattr(original_message, "chat_id")
            and target_for_comparison != getattr(original_message, "chat_id")
        ):
            fallback_chat_id = original_message.chat_id
            fallback_message_thread_id = getattr(original_message, "message_thread_id", None)
            if hasattr(original_message, "message_id"):
                fallback_reply_to = original_message.message_id

        await send_with_thread_fallback(
            self.bot,
            target,
            text,
            message_thread_id=message_thread_id,  # fixed: correct param is message_thread_id
<<<<<<< HEAD
            reply_to_message_id=reply_to,
=======
            reply_to_message_id=reply_message_id,
>>>>>>> bba66015
            fallback_chat_id=fallback_chat_id,
            fallback_message_thread_id=fallback_message_thread_id,
            fallback_reply_to_message_id=fallback_reply_to,
        )
<<<<<<< HEAD
=======

    async def execute_action(
        self, action: dict, context: dict, bot: Any, original_message: object | None = None
    ) -> None:
        """Execute actions for this interface."""
        action_type = action.get("type")
        if action_type == "message_telegram_bot":
            payload = action.get("payload", {})
            await self.send_message(payload, original_message)
>>>>>>> bba66015

    @staticmethod
    def get_interface_instructions():
        """Return specific instructions for Telegram interface."""
        return (
            "TELEGRAM INTERFACE INSTRUCTIONS:\n"
            "- Use chat_id for targets (can be negative for groups/channels).\n"
            "- Include message_thread_id when replying in topics; omit it otherwise.\n"
            "- Keep messages under 4096 characters.\n"
            "- Markdown is supported and preferred.\n"
            "- Replying to a message in the same chat will automatically use that message as the reply target.\n"
            "- To send to another chat, specify a different chat_id; these will not appear as replies.\n"
        )
<<<<<<< HEAD
=======

# Register TelegramInterface for discovery by the core
PLUGIN_CLASS = TelegramInterface
>>>>>>> bba66015
<|MERGE_RESOLUTION|>--- conflicted
+++ resolved
@@ -41,12 +41,8 @@
 import core.plugin_instance as plugin_instance
 import traceback
 from core.action_parser import initialize_core
-<<<<<<< HEAD
-from core.interfaces import register_interface
-=======
 from core.core_initializer import register_interface
 from typing import Any
->>>>>>> bba66015
 
 # Load variables from .env
 load_dotenv()
@@ -71,16 +67,11 @@
     return True
 
 def resolve_forwarded_target(message):
-<<<<<<< HEAD
-    """Given a message (presumably a reply to a forwarded message),
-    try to reconstruct the original chat_id and message_id."""
-=======
     """
     Given a message (presumably a reply to a forwarded message), try to
     reconstruct the original ``chat_id`` and ``message_id`` of the forwarded
     message.
     """
->>>>>>> bba66015
 
     if hasattr(message, "forward_from_chat") and hasattr(message, "forward_from_message_id"):
         if message.forward_from_chat and message.forward_from_message_id:
@@ -209,13 +200,8 @@
     reply_message_id = target["message_id"]
     content_type = target["type"]
 
-<<<<<<< HEAD
-    log_debug(f"Sending media_type={content_type} to chat_id={chat_id}, reply_to={reply_to}")
-    success, feedback = await send_content(context.bot, chat_id, message, content_type, reply_to)
-=======
     log_debug(f"Sending media_type={content_type} to chat_id={chat_id}, reply_message_id={reply_message_id}")
     success, feedback = await send_content(context.bot, chat_id, message, content_type, reply_message_id)
->>>>>>> bba66015
 
     await message.reply_text(feedback)
 
@@ -834,20 +820,12 @@
         ))
         log_info("[telegram_bot] All handlers added successfully")
 
-<<<<<<< HEAD
-        log_info("🧞‍♀️ Rekku is online.")
-        
-=======
->>>>>>> bba66015
         # Register this interface with the core
         log_info("[telegram_bot] Registering interface with core...")
         from core.core_initializer import core_initializer
         core_initializer.register_interface("telegram_bot")
         log_info("[telegram_bot] Interface registered with core")
-<<<<<<< HEAD
-=======
         core_initializer.display_startup_summary()
->>>>>>> bba66015
     except Exception as e:
         log_error(f"[telegram_bot] Error building Telegram application: {repr(e)}")
         raise
@@ -911,8 +889,6 @@
         }
 
     @staticmethod
-<<<<<<< HEAD
-=======
     def get_prompt_instructions(action_name: str) -> dict:
         """Prompt instructions for supported actions."""
         if action_name == "message_telegram_bot":
@@ -928,7 +904,6 @@
         return None
 
     @staticmethod
->>>>>>> bba66015
     def validate_payload(action_type: str, payload: dict) -> list:
         """Validate payload for telegram actions."""
         if action_type != "message_telegram_bot":
@@ -966,27 +941,6 @@
         return errors
 
     @staticmethod  
-<<<<<<< HEAD
-    def get_prompt_instructions(action_name: str) -> dict:
-        """Prompt instructions for supported actions."""
-        if action_name == "message_telegram_bot":
-            return {
-                "description": "Send a message via Telegram bot",
-                "payload": {
-                    "text": {"type": "string", "example": "Hello!", "description": "The message text to send"},
-                    "target": {"type": "string", "example": "-123456789", "description": "The chat_id of the recipient (can be string or integer)"},
-                    "message_thread_id": {"type": "integer", "example": 456, "description": "Optional thread ID for group chats", "optional": True},
-                },
-            }
-        return None
-
-    # RESTORED: get_supported_actions() and get_prompt_instructions() to handle message actions
-
-    @staticmethod
-    def get_interface_instructions() -> str:
-        """Get instructions for this interface."""
-        return "Send messages via Telegram with proper chat_id and optional thread support."
-=======
     def get_interface_instructions() -> str:
         """Get instructions for this interface."""
         return (
@@ -994,7 +948,6 @@
             "- Use 'message_thread_id' to reply to specific messages in topics.\n"
             "- Ensure the 'text' field contains the message content."
         )
->>>>>>> bba66015
 
     async def send_message(self, payload: dict, original_message: object | None = None) -> None:
         """Send a message using the stored bot.
@@ -1032,24 +985,15 @@
                 log_warning(f"[telegram_interface] Invalid target format: {target}")
                 return
 
-<<<<<<< HEAD
-        reply_to = None
-=======
         reply_message_id = None
->>>>>>> bba66015
         if (
             original_message
             and hasattr(original_message, "chat_id")
             and hasattr(original_message, "message_id")
             and target_for_comparison == getattr(original_message, "chat_id")
         ):
-<<<<<<< HEAD
-            reply_to = original_message.message_id
-            log_debug(f"[telegram_interface] reply_to_message_id: {reply_to}")
-=======
             reply_message_id = original_message.message_id
             log_debug(f"[telegram_interface] reply_to_message_id: {reply_message_id}")
->>>>>>> bba66015
 
         fallback_chat_id = None
         fallback_message_thread_id = None
@@ -1069,17 +1013,11 @@
             target,
             text,
             message_thread_id=message_thread_id,  # fixed: correct param is message_thread_id
-<<<<<<< HEAD
-            reply_to_message_id=reply_to,
-=======
             reply_to_message_id=reply_message_id,
->>>>>>> bba66015
             fallback_chat_id=fallback_chat_id,
             fallback_message_thread_id=fallback_message_thread_id,
             fallback_reply_to_message_id=fallback_reply_to,
         )
-<<<<<<< HEAD
-=======
 
     async def execute_action(
         self, action: dict, context: dict, bot: Any, original_message: object | None = None
@@ -1089,7 +1027,6 @@
         if action_type == "message_telegram_bot":
             payload = action.get("payload", {})
             await self.send_message(payload, original_message)
->>>>>>> bba66015
 
     @staticmethod
     def get_interface_instructions():
@@ -1103,9 +1040,6 @@
             "- Replying to a message in the same chat will automatically use that message as the reply target.\n"
             "- To send to another chat, specify a different chat_id; these will not appear as replies.\n"
         )
-<<<<<<< HEAD
-=======
 
 # Register TelegramInterface for discovery by the core
 PLUGIN_CLASS = TelegramInterface
->>>>>>> bba66015
