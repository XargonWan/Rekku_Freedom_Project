--- conflicted
+++ resolved
@@ -87,18 +87,13 @@
 RUN echo "$GITVERSION_TAG" > /app/version.txt && \
     echo "Building with tag: $GITVERSION_TAG"
 
-<<<<<<< HEAD
 # Create S6 service for Rekku
-# Copy S6 service files (rekku)
 COPY s6-services/rekku /etc/s6-overlay/s6-rc.d/rekku
 RUN chmod +x /etc/s6-overlay/s6-rc.d/rekku/run && \
     mkdir -p /etc/s6-overlay/s6-rc.d/user/contents.d && \
     echo rekku > /etc/s6-overlay/s6-rc.d/user/contents.d/rekku && \
     chown -R abc:abc /etc/s6-overlay/s6-rc.d/rekku
 
-# Create S6 service dependencies
-RUN echo 'longrun' > /etc/s6-overlay/s6-rc.d/rekku/type && \
-=======
 # Set XFCE as default session for Selkies
 RUN echo xfce4-session > /config/desktop-session
 
@@ -106,7 +101,6 @@
 COPY s6-services/rekku /etc/s6-overlay/s6-rc.d/rekku
 RUN chmod +x /etc/s6-overlay/s6-rc.d/rekku/run && \
     echo 'longrun' > /etc/s6-overlay/s6-rc.d/rekku/type && \
->>>>>>> 7ab69afa
     mkdir -p /etc/s6-overlay/s6-rc.d/user/contents.d && \
     echo rekku > /etc/s6-overlay/s6-rc.d/user/contents.d/rekku && \
     chown -R abc:abc /etc/s6-overlay/s6-rc.d/rekku
