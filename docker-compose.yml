services:
  rekku_freedom_project:
<<<<<<< HEAD
    image: rekku-freedom:nodriver-debug
    # build:
    #  context: .
    #  dockerfile: Dockerfile
    # container_name: rekku_freedom_project
=======
    build:
      context: .
      dockerfile: Dockerfile
    container_name: rekku_freedom_project
>>>>>>> 7ab69afa
    hostname: luna-workstation
    env_file:
      - .env
    ports:
      - "${WEBVIEW_HTTPS_PORT:-3000}:3000"
      - "${WEBVIEW_HTTP_PORT:-3001}:3001"
    volumes:
      - ./persona/home:/home/rekku
      - ./persona/mind:/app/persona
      - ./persona/webtop_config:/config
      - ./logs:/config/logs
      - .env:/app/.env:ro
    environment:
      - PUID=${PUID:-1000}
      - PGID=${PGID:-1000}
      - DISPLAY_WIDTH=${DISPLAY_WIDTH:-1280}
      - DISPLAY_HEIGHT=${DISPLAY_HEIGHT:-720}
      - ROOT_PASSWORD=${ROOT_PASSWORD:-"password"}
      - TZ=${TZ:-Asia/Tokyo}
      - CUSTOM_USER=${CUSTOM_USER:-rekku}
      - HOME=${REKKU_HOME:-/home/rekku}
      - PASSWORD=${SELKIES_PASSWORD:-"password"}
      - SECURE_CONNECTION=${SECURE_CONNECTION:-1}
      - VNC_PASSWORD=${PASSWORD:-"password"}
      - DB_HOST=${DB_HOST:-rfp-db}
    restart: unless-stopped
    stdin_open: true
    tty: true
    networks:
      - rekku_net

  rfp-db:
    container_name: rfp-db
    image: mariadb:11
    env_file:
      - .env
    ports:
      - "${EXT_DB_PORT:-3306}:3306"
    environment:
      MYSQL_ROOT_PASSWORD: ${DB_ROOT_PASS:-root}
      MYSQL_DATABASE: ${DB_NAME:-rekku}
      MYSQL_USER: ${DB_USER:-rekku}
      MYSQL_PASSWORD: ${DB_PASS:-rekku}
    command: --bind-address=0.0.0.0
    volumes:
      - rfp_db_data:/var/lib/mysql
    networks:
      - rekku_net

  rfp-db-backup:
    container_name: rfp-db-backup
    image: tiredofit/db-backup:4.1.19
    env_file:
      - .env
    depends_on:
      - rfp-db
    environment:
      DB_TYPE: mysql
      DB_HOST: ${DB_HOST:-rfp-db}
      DB_NAME: ${DB_NAME:-rekku}
      DB_USER: ${DB_USER:-rekku}
      DB_PASS: ${DB_PASS:-rekku}
      DB_DUMP_FREQ: 60
      DB_CLEANUP_TIME: 1440
      CONTAINER_TIMEZONE: Asia/Tokyo
      COMPRESSION: GZ
      DB_DUMP_TARGET: /backup
    volumes:
      - ./backups:/backup
    restart: unless-stopped
    networks:
      - rekku_net

volumes:
  rfp_db_data:

networks:
  rekku_net:
    driver: bridge<|MERGE_RESOLUTION|>--- conflicted
+++ resolved
@@ -1,17 +1,9 @@
 services:
   rekku_freedom_project:
-<<<<<<< HEAD
-    image: rekku-freedom:nodriver-debug
-    # build:
-    #  context: .
-    #  dockerfile: Dockerfile
-    # container_name: rekku_freedom_project
-=======
     build:
       context: .
       dockerfile: Dockerfile
     container_name: rekku_freedom_project
->>>>>>> 7ab69afa
     hostname: luna-workstation
     env_file:
       - .env
