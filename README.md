# 🧞‍♀️ Rekku Freedom Project

**Rekku Freedom Project** is a modular infrastructure to support a full-autonomous AI "person" with full real-world interaction capabilities via messaging platforms like Telegram, powered by switchable LLM engines (including manual proxy, OpenAI API, and a live browser-controlled ChatGPT session via Selenium) and beyond.

![Rekku Wink](res/wink.webp)

---

## 📦 Features Overview

### 🧠 Adaptive Intelligence

Rekku can run in multiple, pluginnabile, modes:

* `manual`: all messages are forwarded to a human trainer for manual response.
* `openai_chatgpt`: uses the OpenAI API with context and memory injection.
* `selenium_chatgpt`: drives the real ChatGPT interface using Chromium and Selenium.

The trainer can dynamically switch modes using the `/llm` command.

### 📤 Automatic Forwarding

Rekku will automatically forward messages to the trainer (`OWNER_ID`) if:

* She is **mentioned** in a group (`@Rekku_the_bot`)
* Someone **replies** to one of her messages
<<<<<<< HEAD
* Someone mentions one of her **aliases** (rekku, re-chan, genietta, etc.)
* She is in a group with only **two members**
* She receives a **private message** from an unblocked user

**Note**: The mention detection logic is centralized in `core/mention_utils.py` and works consistently across all LLM engines.

### 🐛 Debugging Mention Detection

If the bot doesn't respond to replies or mentions:

```bash
# Test mention detection logic
python test_mention_detection.py

# Debug current bot configuration  
python debug_mention.py

# Check logs for mention detection details
tail -f persona/webtop_config/logs/rekku.log | grep -E "\[mention\]|\[telegram_bot\]"
```

Common issues:
- Bot username mismatch in config
- Reply detection failing due to async bot.get_me()
- Group permissions preventing message reading

---

## 🧩 Plugin-Based Architecture

Each LLM engine is implemented as a plugin conforming to a standard interface. Switching or adding engines is simple and dynamic.

Plugins currently supported:

* `manual`
* `openai_chatgpt`
* `selenium_chatgpt`
* `terminal` (persistent shell access)

They implement:

* JSON prompt ingestion
* Message generation
* Optional model selection (`/model`)
* Action execution via JSON responses

---

## 🔄 Message Flow

```mermaid
graph TD
    A[Incoming message<br/>from user] --> B[message_queue<br/>stores pending]
    B --> C{Queue loop<br/>process sequentially}
    C --> D[plugin_instance<br/>calls engine]
    D --> E[build_json_prompt<br/>format request]
    E --> F[LLM plugin<br/>generate reply]
    F --> G[transport_layer<br/>check JSON]
    G --> H[action_parser<br/>execute actions]
    G --> I[telegram_bot<br/>send text]
    H --> I
    I --> J[Final delivery<br/>to chat]
```

Messages are funneled into a queue and processed sequentially. After building a
JSON prompt, the selected LLM plugin generates a response which may contain
actions. The transport layer detects JSON actions and routes them to the
`action_parser`, otherwise the text is sent directly via the interface.
=======
* She is in a group with only **two members**
* She receives a **private message** from an unblocked user

---

## 🧩 Plugin-Based Architecture

Each LLM engine is implemented as a plugin conforming to a standard interface. Switching or adding engines is simple and dynamic.

Plugins currently supported:

* `manual`
* `openai_chatgpt`
* `selenium_chatgpt`

They implement:

* JSON prompt ingestion
* Message generation
* Optional model selection (`/model`)
>>>>>>> 351b4869

---

## 🧠 Context Memory

When context mode is enabled, Rekku includes the last 10 messages from the conversation in her prompt. This is toggled with `/context`.

```json
[
  {
    "message_id": 42,
    "username": "Hiroki Mishima",
    "usertag": "@hiromishi",
    "text": "Hi Rekku!",
    "timestamp": "2025-06-21T20:58:00+00:00"
  },
  ...
]
```

> ⚠️ Context is stored in memory only (not persisted to disk).
<<<<<<< HEAD

---

## 🎭 Manual Proxy Mode

Manual mode enables human-in-the-loop interaction.

* Trainer receives a full JSON prompt and forwarded message
* Replies with any content (text, photo, file, audio, video, sticker)
* Rekku will deliver the response to the original sender/chat

| Command   | Description            |
| --------- | ---------------------- |
| `/cancel` | Cancel a pending reply |

---

## 📝 JSON Parser & Actions

The transport layer checks every outgoing message for valid JSON. If the text
represents an action object it is routed to `action_parser` instead of being sent
as plain text. Actions allow plugins to perform tasks such as sending additional
messages or running custom commands. The basic structure is:

```json
{
  "type": "message",
  "interface": "telegram",
  "payload": { "text": "hello", "target": 123456789 }
}
```

Action plugins can register supported types via `get_supported_actions` and
implement `execute_action`. The included `terminal` plugin adds a `terminal`
action for shell access.

---

## 🌐 Interfaces

Interfaces wrap the messaging services used by Rekku. Each interface exposes a
`send_message` method and provides specific formatting instructions to the
prompt engine via `get_interface_instructions`.

Implemented interfaces:

* `telegram_bot` – main Telegram bot using `python-telegram-bot`
* `telegram_bot` – async wrapper used by plugins
* `telethon_userbot` – alternate Telethon-based userbot
* `discord_interface` – minimal Discord example
=======

---

## 🎭 Manual Proxy Mode

Manual mode enables human-in-the-loop interaction.

* Trainer receives a full JSON prompt and forwarded message
* Replies with any content (text, photo, file, audio, video, sticker)
* Rekku will deliver the response to the original sender/chat

| Command   | Description            |
| --------- | ---------------------- |
| `/cancel` | Cancel a pending reply |
>>>>>>> 351b4869

---

## ✏️ `/say` Command
<<<<<<< HEAD

Send messages or media to a chosen chat:

| Command            | Description                      |
| ------------------ | -------------------------------- |
| `/say`             | List recent chats and choose one |
| `/say <id> <text>` | Send directly to chat ID         |

After selection, send any content (text, image, file, audio, etc.) to be delivered.

---

## 🧱 User Management

Only the `OWNER_ID` can control these commands:

| Command              | Description        |
| -------------------- | ------------------ |
| `/block <user_id>`   | Block a user       |
| `/unblock <user_id>` | Unblock a user     |
| `/block_list`        | Show blocked users |

Blocked users are ignored across all interaction modes.

---

## ⚙️ LLM and Model Commands

| Command  | Description                                |
| -------- | ------------------------------------------ |
| `/llm`   | Show or switch the current LLM plugin      |
| `/model` | List or switch active model (if supported) |
=======

Send messages or media to a chosen chat:

| Command            | Description                      |
| ------------------ | -------------------------------- |
| `/say`             | List recent chats and choose one |
| `/say <id> <text>` | Send directly to chat ID         |

After selection, send any content (text, image, file, audio, etc.) to be delivered.

---

## 🧱 User Management

Only the `OWNER_ID` can control these commands:
>>>>>>> 351b4869

| Command              | Description        |
| -------------------- | ------------------ |
| `/block <user_id>`   | Block a user       |
| `/unblock <user_id>` | Unblock a user     |
| `/block_list`        | Show blocked users |

<<<<<<< HEAD
## 🧪 Misc Commands

| Command       | Description                  |
| ------------- | ---------------------------- |
| `/help`       | Show available commands      |
| `/last_chats` | Show recent active chat list |
| `/purge_map`  | Purge stored reply mappings  |

---

## 🐳 Docker Deployment

### ⚙️ Requirements

Create a `.env` file with the required variables. See `env.example`.

### ▶️ Build and Start

```bash
./setup.sh
./start.sh
```

This mounts `rekku_home/` to `/home/rekku` in the container for persistent data.

For non-interactive environments (e.g., CI/CD), use:

```bash
./setup.sh --cicd
```

---

## 🔐 Selenium Setup (Manual Login Required)

The `selenium_chatgpt` plugin uses a real browser and requires a manual login to ChatGPT **only once**.

This is done **inside the container** via a graphical VNC session — no external machine or profile preparation needed.

### ✅ Steps

1. Make sure `chromium` and `chromedriver` are installed in your image (already handled in `Dockerfile`)
2. Start the container normally with:

   ```bash
   ./start.sh
   ```
3. Open the VNC session in your browser:

   ```
   http://<your-server-ip>:6901
   ```
4. Inside the virtual desktop, open Chrome and log in to [https://chat.openai.com](https://chat.openai.com)
5. Once you're logged in, type `✔️ Fatto` in the Telegram chat with Rekku to confirm

✅ Rekku will now be able to interact with ChatGPT in real time using a real browser.

### 🔧 Troubleshooting Chrome Issues

If you encounter Chrome connection issues (especially after stopping the container with Ctrl+C):

#### Automatic Cleanup & Session Preservation
The container automatically cleans up Chrome processes and lock files on startup while **preserving login sessions**.

**What gets cleaned:**
- Chrome and chromedriver processes
- Lock files (SingletonLock, lockfile)
- Temporary cache and crash reports
- Temporary profile directories (numbered ones)

**What gets preserved:**
- Login sessions (ChatGPT, Google, etc.)
- Browser history and cookies
- Persistent profile data (`google-chrome-rekku`)

#### Manual Cleanup
If problems persist, you can manually run the cleanup script:

```bash
# Inside the container
./automation_tools/cleanup_chrome.sh

# This script safely preserves all login sessions
```

#### Signal Handling
The bot gracefully handles termination signals (Ctrl+C) to properly clean up Chrome processes while keeping session data intact.

#### Common Issues
- **"cannot connect to chrome"**: Fixed by automatic cleanup on container restart
- **Chrome processes remain**: The cleanup script kills all Chrome processes safely
- **Lock files**: Automatically removed without affecting login data
- **Lost login sessions**: No longer an issue - sessions are preserved across restarts
=======
Blocked users are ignored across all interaction modes.

---

## ⚙️ LLM and Model Commands

| Command  | Description                                |
| -------- | ------------------------------------------ |
| `/llm`   | Show or switch the current LLM plugin      |
| `/model` | List or switch active model (if supported) |

---

## 🧪 Misc Commands

| Command       | Description                  |
| ------------- | ---------------------------- |
| `/help`       | Show available commands      |
| `/last_chats` | Show recent active chat list |
| `/purge_map`  | Purge stored reply mappings  |

---

## 🐳 Docker Deployment

### ⚙️ Requirements

Create a `.env` file with the required variables. See `env.example`.

### ▶️ Build and Start

```bash
./setup.sh
./start.sh
```

This mounts `rekku_home/` to `/home/rekku` in the container for persistent data.

For non-interactive environments (e.g., CI/CD), use:

```bash
./setup.sh --cicd
```

---

## 🔐 Selenium Setup (Manual Login Required)

The `selenium_chatgpt` plugin uses a real browser and requires a manual login to ChatGPT **only once**.

This is done **inside the container** via a graphical VNC session — no external machine or profile preparation needed.

### ✅ Steps

1. Make sure `chromium` and `chromedriver` are installed in your image (already handled in `Dockerfile`)
2. Start the container normally with:

   ```bash
   ./start.sh
   ```
3. Open the VNC session in your browser:

   ```
   http://<your-server-ip>:6901
   ```
4. Inside the virtual desktop, open Chrome and log in to [https://chat.openai.com](https://chat.openai.com)
5. Once you're logged in, type `✔️ Fatto` in the Telegram chat with Rekku to confirm

✅ Rekku will now be able to interact with ChatGPT in real time using a real browser.
>>>>>>> 351b4869
<|MERGE_RESOLUTION|>--- conflicted
+++ resolved
@@ -24,76 +24,6 @@
 
 * She is **mentioned** in a group (`@Rekku_the_bot`)
 * Someone **replies** to one of her messages
-<<<<<<< HEAD
-* Someone mentions one of her **aliases** (rekku, re-chan, genietta, etc.)
-* She is in a group with only **two members**
-* She receives a **private message** from an unblocked user
-
-**Note**: The mention detection logic is centralized in `core/mention_utils.py` and works consistently across all LLM engines.
-
-### 🐛 Debugging Mention Detection
-
-If the bot doesn't respond to replies or mentions:
-
-```bash
-# Test mention detection logic
-python test_mention_detection.py
-
-# Debug current bot configuration  
-python debug_mention.py
-
-# Check logs for mention detection details
-tail -f persona/webtop_config/logs/rekku.log | grep -E "\[mention\]|\[telegram_bot\]"
-```
-
-Common issues:
-- Bot username mismatch in config
-- Reply detection failing due to async bot.get_me()
-- Group permissions preventing message reading
-
----
-
-## 🧩 Plugin-Based Architecture
-
-Each LLM engine is implemented as a plugin conforming to a standard interface. Switching or adding engines is simple and dynamic.
-
-Plugins currently supported:
-
-* `manual`
-* `openai_chatgpt`
-* `selenium_chatgpt`
-* `terminal` (persistent shell access)
-
-They implement:
-
-* JSON prompt ingestion
-* Message generation
-* Optional model selection (`/model`)
-* Action execution via JSON responses
-
----
-
-## 🔄 Message Flow
-
-```mermaid
-graph TD
-    A[Incoming message<br/>from user] --> B[message_queue<br/>stores pending]
-    B --> C{Queue loop<br/>process sequentially}
-    C --> D[plugin_instance<br/>calls engine]
-    D --> E[build_json_prompt<br/>format request]
-    E --> F[LLM plugin<br/>generate reply]
-    F --> G[transport_layer<br/>check JSON]
-    G --> H[action_parser<br/>execute actions]
-    G --> I[telegram_bot<br/>send text]
-    H --> I
-    I --> J[Final delivery<br/>to chat]
-```
-
-Messages are funneled into a queue and processed sequentially. After building a
-JSON prompt, the selected LLM plugin generates a response which may contain
-actions. The transport layer detects JSON actions and routes them to the
-`action_parser`, otherwise the text is sent directly via the interface.
-=======
 * She is in a group with only **two members**
 * She receives a **private message** from an unblocked user
 
@@ -114,7 +44,6 @@
 * JSON prompt ingestion
 * Message generation
 * Optional model selection (`/model`)
->>>>>>> 351b4869
 
 ---
 
@@ -136,7 +65,6 @@
 ```
 
 > ⚠️ Context is stored in memory only (not persisted to disk).
-<<<<<<< HEAD
 
 ---
 
@@ -154,60 +82,7 @@
 
 ---
 
-## 📝 JSON Parser & Actions
-
-The transport layer checks every outgoing message for valid JSON. If the text
-represents an action object it is routed to `action_parser` instead of being sent
-as plain text. Actions allow plugins to perform tasks such as sending additional
-messages or running custom commands. The basic structure is:
-
-```json
-{
-  "type": "message",
-  "interface": "telegram",
-  "payload": { "text": "hello", "target": 123456789 }
-}
-```
-
-Action plugins can register supported types via `get_supported_actions` and
-implement `execute_action`. The included `terminal` plugin adds a `terminal`
-action for shell access.
-
----
-
-## 🌐 Interfaces
-
-Interfaces wrap the messaging services used by Rekku. Each interface exposes a
-`send_message` method and provides specific formatting instructions to the
-prompt engine via `get_interface_instructions`.
-
-Implemented interfaces:
-
-* `telegram_bot` – main Telegram bot using `python-telegram-bot`
-* `telegram_bot` – async wrapper used by plugins
-* `telethon_userbot` – alternate Telethon-based userbot
-* `discord_interface` – minimal Discord example
-=======
-
----
-
-## 🎭 Manual Proxy Mode
-
-Manual mode enables human-in-the-loop interaction.
-
-* Trainer receives a full JSON prompt and forwarded message
-* Replies with any content (text, photo, file, audio, video, sticker)
-* Rekku will deliver the response to the original sender/chat
-
-| Command   | Description            |
-| --------- | ---------------------- |
-| `/cancel` | Cancel a pending reply |
->>>>>>> 351b4869
-
----
-
 ## ✏️ `/say` Command
-<<<<<<< HEAD
 
 Send messages or media to a chosen chat:
 
@@ -230,135 +105,6 @@
 | `/unblock <user_id>` | Unblock a user     |
 | `/block_list`        | Show blocked users |
 
-Blocked users are ignored across all interaction modes.
-
----
-
-## ⚙️ LLM and Model Commands
-
-| Command  | Description                                |
-| -------- | ------------------------------------------ |
-| `/llm`   | Show or switch the current LLM plugin      |
-| `/model` | List or switch active model (if supported) |
-=======
-
-Send messages or media to a chosen chat:
-
-| Command            | Description                      |
-| ------------------ | -------------------------------- |
-| `/say`             | List recent chats and choose one |
-| `/say <id> <text>` | Send directly to chat ID         |
-
-After selection, send any content (text, image, file, audio, etc.) to be delivered.
-
----
-
-## 🧱 User Management
-
-Only the `OWNER_ID` can control these commands:
->>>>>>> 351b4869
-
-| Command              | Description        |
-| -------------------- | ------------------ |
-| `/block <user_id>`   | Block a user       |
-| `/unblock <user_id>` | Unblock a user     |
-| `/block_list`        | Show blocked users |
-
-<<<<<<< HEAD
-## 🧪 Misc Commands
-
-| Command       | Description                  |
-| ------------- | ---------------------------- |
-| `/help`       | Show available commands      |
-| `/last_chats` | Show recent active chat list |
-| `/purge_map`  | Purge stored reply mappings  |
-
----
-
-## 🐳 Docker Deployment
-
-### ⚙️ Requirements
-
-Create a `.env` file with the required variables. See `env.example`.
-
-### ▶️ Build and Start
-
-```bash
-./setup.sh
-./start.sh
-```
-
-This mounts `rekku_home/` to `/home/rekku` in the container for persistent data.
-
-For non-interactive environments (e.g., CI/CD), use:
-
-```bash
-./setup.sh --cicd
-```
-
----
-
-## 🔐 Selenium Setup (Manual Login Required)
-
-The `selenium_chatgpt` plugin uses a real browser and requires a manual login to ChatGPT **only once**.
-
-This is done **inside the container** via a graphical VNC session — no external machine or profile preparation needed.
-
-### ✅ Steps
-
-1. Make sure `chromium` and `chromedriver` are installed in your image (already handled in `Dockerfile`)
-2. Start the container normally with:
-
-   ```bash
-   ./start.sh
-   ```
-3. Open the VNC session in your browser:
-
-   ```
-   http://<your-server-ip>:6901
-   ```
-4. Inside the virtual desktop, open Chrome and log in to [https://chat.openai.com](https://chat.openai.com)
-5. Once you're logged in, type `✔️ Fatto` in the Telegram chat with Rekku to confirm
-
-✅ Rekku will now be able to interact with ChatGPT in real time using a real browser.
-
-### 🔧 Troubleshooting Chrome Issues
-
-If you encounter Chrome connection issues (especially after stopping the container with Ctrl+C):
-
-#### Automatic Cleanup & Session Preservation
-The container automatically cleans up Chrome processes and lock files on startup while **preserving login sessions**.
-
-**What gets cleaned:**
-- Chrome and chromedriver processes
-- Lock files (SingletonLock, lockfile)
-- Temporary cache and crash reports
-- Temporary profile directories (numbered ones)
-
-**What gets preserved:**
-- Login sessions (ChatGPT, Google, etc.)
-- Browser history and cookies
-- Persistent profile data (`google-chrome-rekku`)
-
-#### Manual Cleanup
-If problems persist, you can manually run the cleanup script:
-
-```bash
-# Inside the container
-./automation_tools/cleanup_chrome.sh
-
-# This script safely preserves all login sessions
-```
-
-#### Signal Handling
-The bot gracefully handles termination signals (Ctrl+C) to properly clean up Chrome processes while keeping session data intact.
-
-#### Common Issues
-- **"cannot connect to chrome"**: Fixed by automatic cleanup on container restart
-- **Chrome processes remain**: The cleanup script kills all Chrome processes safely
-- **Lock files**: Automatically removed without affecting login data
-- **Lost login sessions**: No longer an issue - sessions are preserved across restarts
-=======
 Blocked users are ignored across all interaction modes.
 
 ---
@@ -427,5 +173,4 @@
 4. Inside the virtual desktop, open Chrome and log in to [https://chat.openai.com](https://chat.openai.com)
 5. Once you're logged in, type `✔️ Fatto` in the Telegram chat with Rekku to confirm
 
-✅ Rekku will now be able to interact with ChatGPT in real time using a real browser.
->>>>>>> 351b4869
+✅ Rekku will now be able to interact with ChatGPT in real time using a real browser.